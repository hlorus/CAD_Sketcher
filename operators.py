############### Operators ###############
import bpy, bgl, gpu
from gpu_extras.batch import batch_for_shader
from bpy.types import Operator
from . import global_data, functions, class_defines, convertors
from bpy.props import (
    IntProperty,
    StringProperty,
    FloatProperty,
    FloatVectorProperty,
    EnumProperty,
    BoolProperty,
)
import math
from mathutils import Vector, Matrix
from mathutils.geometry import intersect_line_plane, distance_point_to_plane

import functools
import logging

logger = logging.getLogger(__name__)


def draw_selection_buffer(context):
    # Draw elements offscreen
    region = context.region

    # create offscreen
    width, height = region.width, region.height
    offscreen = global_data.offscreen = gpu.types.GPUOffScreen(width, height)

    with offscreen.bind():
        bgl.glClearColor(0.0, 0.0, 0.0, 0.0)
        bgl.glClear(bgl.GL_COLOR_BUFFER_BIT)

        entities = list(context.scene.sketcher.entities.all)
        for e in reversed(entities):
            if e.slvs_index in global_data.ignore_list:
                continue
            if not hasattr(e, "draw_id"):
                continue
            if not e.is_selectable(context):
                continue
            e.draw_id(context)


def ensure_selection_texture(context):
    if not global_data.redraw_selection_buffer:
        return

    draw_selection_buffer(context)
    global_data.redraw_selection_buffer = False


# TODO: Avoid to always update batches and selection texture


def update_elements(context, force=False):
    entities = list(context.scene.sketcher.entities.all)
    msg = ""
    for e in entities:
        if not hasattr(e, "update"):
            continue
        if not force and not e.is_dirty:
            continue

        msg += "\n - " + str(e) + str(e.is_dirty)
        e.update()

    if msg:
        logger.debug("Update geometry batches:" + msg)


def draw_elements(context):
    for e in reversed(list(context.scene.sketcher.entities.all)):
        if hasattr(e, "draw"):
            e.draw(context)


def draw_cb():
    context = bpy.context

    prefs = functions.get_prefs()
    update_elements(context, force=prefs.force_redraw)
    draw_elements(context)

    global_data.redraw_selection_buffer = True


class HighlightElement:
    """
    Mix-in class to highlight the element this operator acts on. The element can
    either be an entity or a constraint. The element has to be specified by an index
    property for entities and additionally with a type property for constraints.

        index: IntProperty
        type: StringProperty


    Note that this defines the invoke and description functions, an operator that
    defines one of those has to manually make a call to either of the following:

        self.handle_highlight_active(context) -> from invoke()
        cls.handle_highlight_hover(context, properties) -> from description()


    Settings:
    highlight_hover -> highlights the element as soon as the tooltip is shown
    highlight_active -> highlights the element when the operator is invoked
    highlight_members -> highlights the element members e.g. the entities dependencies or
                the entities the constraint acts on
    """

    highlight_hover: BoolProperty(name="Highlight Hover")
    highlight_active: BoolProperty(name="Highlight Hover")
    highlight_members: BoolProperty(name="Highlight Members")

    @classmethod
    def _do_highlight(cls, context, properties):
        if not properties.is_property_set("index"):
            return cls.__doc__

        index = properties.index
        members = properties.highlight_members

        if hasattr(properties, "type") and properties.is_property_set("type"):
            type = properties.type
            c = context.scene.sketcher.constraints.get_from_type_index(type, index)
            if members:
                global_data.highlight_entities.extend(c.entities())
            else:
                global_data.highlight_constraint = c
        else:
            if members:
                e = context.scene.sketcher.entities.get(index)
                global_data.highlight_entities.extend(e.dependencies())
            else:
                # Set hover so this could be used as selection
                global_data.hover = properties.index

        context.area.tag_redraw()
        return cls.__doc__

    def handle_highlight_active(self, context):
        properties = self.properties
        if properties.highlight_active:
            self._do_highlight(context, properties)

    @classmethod
    def handle_highlight_hover(cls, context, properties):
        if properties.highlight_hover:
            cls._do_highlight(context, properties)

    @classmethod
    def description(cls, context, properties):
        cls.handle_highlight_hover(context, properties)

    def invoke(self, context, event):
        self.handle_highlight_active(context)
        return self.execute(context)


class View3D_OT_slvs_register_draw_cb(Operator):
    bl_idname = "view3d.slvs_register_draw_cb"
    bl_label = "Register Draw Callback"

    def execute(self, context):
        global_data.draw_handle = bpy.types.SpaceView3D.draw_handler_add(
            draw_cb, (), "WINDOW", "POST_VIEW"
        )

        return {"FINISHED"}


class View3D_OT_slvs_unregister_draw_cb(Operator):
    bl_idname = "view3d.slvs_unregister_draw_cb"
    bl_label = ""

    def execute(self, context):
        global_data.draw_handler.remove_handle()
        return {"FINISHED"}


def deselect_all(context):
    global_data.selected.clear()


def entities_3d(context):
    for e in context.scene.sketcher.entities.all:
        if hasattr(e, "sketch"):
            continue
        yield e


def select_all(context):
    sketch = context.scene.sketcher.active_sketch
    if sketch:
        generator = sketch.sketch_entities(context)
    else:
        generator = entities_3d(context)

    for e in generator:
        if e.selected:
            continue
        if not e.is_visible(context):
            continue
        if not e.is_active(context.scene.sketcher.active_sketch):
            continue
        e.selected = True


class View3D_OT_slvs_select(Operator, HighlightElement):
    """
    Select an entity

    Either the entity specified by the index property or the hovered index
    if the index property is not set

    """

    bl_idname = "view3d.slvs_select"
    bl_label = "Select Solvespace Entities"

    index: IntProperty(name="Index", default=-1)
    # TODO: Add selection modes

    @classmethod
    def poll(cls, context):
        return True

    def execute(self, context):
        index = self.index if self.properties.is_property_set("index") else global_data.hover
        if index != -1:
            entity = context.scene.sketcher.entities.get(index)
            entity.selected = not entity.selected
        else:
            deselect_all(context)
        context.area.tag_redraw()
        return {"FINISHED"}


class View3D_OT_slvs_select_all(Operator):
    """Select / Deselect all entities"""

    bl_idname = "view3d.slvs_select_all"
    bl_label = "Select / Deselect Entities"

    deselect: BoolProperty(name="Deselect")

    def execute(self, context):
        if self.deselect:
            deselect_all(context)
        else:
            select_all(context)
        context.area.tag_redraw()
        return {"FINISHED"}


class View3D_OT_slvs_context_menu(Operator, HighlightElement):
    """Show element's settings"""

    bl_idname = "view3d.slvs_context_menu"
    bl_label = "Solvespace Context Menu"

    type: StringProperty(name="Type", options={'SKIP_SAVE'})
    index: IntProperty(name="Index", default=-1, options={'SKIP_SAVE'})
    delayed: BoolProperty(default=True)

    @classmethod
    def poll(cls, context):
        return True

    @classmethod
    def description(cls, context, properties):
        cls.handle_highlight_hover(context, properties)
        if properties.type:
            return properties.type.capitalize()
        return cls.__doc__

    def invoke(self, context, event):
        if not self.delayed:
            return self.execute(context)

        context.window_manager.modal_handler_add(self)
        return {"RUNNING_MODAL"}

    def modal(self, context, event):
        if event.value == "RELEASE":
            return self.execute(context)
        return {"RUNNING_MODAL"}

    def execute(self, context):
        is_entity = True
        entity_index = None
        constraint_index = None
        element = None

        # Constraints
        if self.properties.is_property_set("type"):
            constraint_index = self.index
            constraints = context.scene.sketcher.constraints
            element = constraints.get_from_type_index(self.type, self.index)
            is_entity = False
        else:
            # Entities
            entity_index = self.index if self.properties.is_property_set("index") else global_data.hover

            if entity_index != -1:
                element = context.scene.sketcher.entities.get(entity_index)

        def draw_context_menu(self, context):
            col = self.layout.column()

            if not element:
                col.label(text="Nothing hovered")
                return

            col.label(text="Type: " + type(element).__name__)

            if is_entity:
                if functions.get_prefs().show_debug_settings:
                    col.label(text="Index: " + str(element.slvs_index))
                col.label(text="Is Origin: " + str(element.origin))
                col.separator()
                col.prop(element, "visible")
                col.prop(element, "fixed")
                col.prop(element, "construction")

            elif element.failed:
                col.label(text="Failed", icon="ERROR")
            col.separator()

            if hasattr(element, "draw_props"):
                element.draw_props(col)
                col.separator()

            # Delete operator
            if is_entity:
                col.operator(View3D_OT_slvs_delete_entity.bl_idname, icon='X').index = element.slvs_index
            else:
                props = col.operator(View3D_OT_slvs_delete_constraint.bl_idname, icon='X')
                props.type = element.type
                props.index = constraint_index

        context.window_manager.popup_menu(draw_context_menu)
        return {"FINISHED"}

class View3D_OT_slvs_show_solver_state(Operator):
    """Show details about solver status"""

    bl_idname = "view3d.slvs_show_solver_state"
    bl_label = "Solver Status"

    index: IntProperty(default=-1)

    @classmethod
    def poll(cls, context):
        return True

    def execute(self, context):
        index = self.index
        if index == -1:
            return {"CANCELLED"}

        def draw_item(self, context):
            layout = self.layout
            sketch = context.scene.sketcher.entities.get(index)
            state = sketch.get_solver_state()

            row = layout.row(align=True)
            row.alignment = "LEFT"
            row.label(text=state.name, icon=state.icon)

            layout.separator()
            layout.label(text=state.description)

        context.window_manager.popup_menu(draw_item)
        return {"FINISHED"}


from .solver import Solver, solve_system


class View3D_OT_slvs_solve(Operator):
    bl_idname = "view3d.slvs_solve"
    bl_label = "Solve"

    all: BoolProperty(name="Solve All", options={"SKIP_SAVE"})

    def execute(self, context):
        sketch = context.scene.sketcher.active_sketch
        solver = Solver(context, sketch, all=self.all)
        ok = solver.solve()

        # Keep messages simple, sketches are marked with solvestate
        if ok:
            self.report({"INFO"}, "Successfully solved")
        else:
            self.report({"WARNING"}, "Solver failed")

        context.area.tag_redraw()
        return {"FINISHED"}


def add_point(context, pos, name=""):
    data = bpy.data
    ob = data.objects.new(name, None)
    ob.location = pos
    context.collection.objects.link(ob)
    return ob


class View3D_OT_slvs_tweak(Operator):
    """Tweak the hovered element"""

    bl_idname = "view3d.slvs_tweak"
    bl_label = "Tweak Solvespace Entities"
    bl_options = {"UNDO"}

    @classmethod
    def poll(cls, context):
        return True

    def invoke(self, context, event):
        index = global_data.hover
        # TODO: hover should be -1 if nothing is hovered, not None!
        if index == None or index == -1:
            return {"CANCELLED"}

        entity = context.scene.sketcher.entities.get(index)
        self.entity = entity

        coords = (event.mouse_region_x, event.mouse_region_y)
        origin, view_vector = functions.get_picking_origin_dir(context, coords)

        if not hasattr(entity, "closest_picking_point"):
            if not hasattr(entity, "sketch"):
                self.report(
                    {"WARNING"}, "Cannot tweak element of type {}".format(type(entity))
                )
                return {"CANCELLED"}

            # For 2D entities it should be enough precise to get picking point from intersection with workplane
            wp = entity.sketch.wp
            coords = (event.mouse_region_x, event.mouse_region_y)
            origin, dir = functions.get_picking_origin_dir(context, coords)
            end_point = dir * context.space_data.clip_end + origin
            pos = intersect_line_plane(origin, end_point, wp.p1.location, wp.normal)
        else:
            pos = entity.closest_picking_point(origin, view_vector)

        # find the depth
        self.depth = (pos - origin).length

        context.window_manager.modal_handler_add(self)
        return {"RUNNING_MODAL"}

    def modal(self, context, event):
        if event.type == "LEFTMOUSE" and event.value == "RELEASE":
            context.window.cursor_modal_restore()
            return {"FINISHED"}

        context.window.cursor_modal_set("HAND")

        if event.type == "MOUSEMOVE":
            entity = self.entity
            coords = (event.mouse_region_x, event.mouse_region_y)

            # Get tweaking position
            origin, dir = functions.get_picking_origin_dir(context, coords)

            if hasattr(entity, "sketch"):
                wp = entity.wp
                end_point = dir * context.space_data.clip_end + origin
                pos = intersect_line_plane(origin, end_point, wp.p1.location, wp.normal)
            else:
                pos = dir * self.depth + origin

            sketch = context.scene.sketcher.active_sketch
            solver = Solver(context, sketch)
            solver.tweak(entity, pos)
            retval = solver.solve(report=False)

            # NOTE: There's no blocking cursor
            # also solving frequently returns an error while tweaking which causes flickering
            # if retval != 0:
            # context.window.cursor_modal_set("WAIT")
            # self.report({'WARNING'}, "Cannot solve sketch, error: {}".format(retval))

            context.area.tag_redraw()

        return {"RUNNING_MODAL"}


def write_selection_buffer_image(image_name):
    offscreen = global_data.offscreen
    width, height = offscreen.width, offscreen.height
    buffer = bgl.Buffer(bgl.GL_FLOAT, width * height * 4)
    with offscreen.bind():
        bgl.glReadPixels(0, 0, width, height, bgl.GL_RGBA, bgl.GL_FLOAT, buffer)

    if not image_name in bpy.data.images:
        bpy.data.images.new(image_name, width, height)
    image = bpy.data.images[image_name]
    image.scale(width, height)
    image.pixels = buffer
    return image


class VIEW3D_OT_slvs_write_selection_texture(Operator):
    """Write selection texture to image for debugging"""

    bl_idname = "view3d.slvs_write_selection_texture"
    bl_label = "Write selection texture"

    def execute(self, context):
        if context.area.type != "VIEW_3D":
            self.report({"WARNING"}, "View3D not found, cannot run operator")
            return {"CANCELLED"}

        if not global_data.offscreen:
            self.report({'WARNING'}, "Selection texture is not available")
            return {'CANCELLED'}

        image = write_selection_buffer_image("selection_buffer")
        self.report({"INFO"}, "Wrote buffer to image: {}".format(image.name))

        return {"FINISHED"}


# NOTE: The draw handler has to be registered before this has any effect, currently it's possible that
# entities are first created with an entity that was hovered in the previous state
# Not sure if it's possible to force draw handlers...
# Also note that a running modal operator might prevent redraws, avoid returning running_modal
def ignore_hover(entity):
    ignore_list = global_data.ignore_list
    ignore_list.append(entity.slvs_index)


# TODO: could probably check entity type only through index, instead of getting the entity first...
def get_hovered(context, *types):
    hovered = global_data.hover
    entity = None

    if hovered != -1:
        entity = context.scene.sketcher.entities.get(hovered)
        if type(entity) in types:
            return entity
    return None


def format_types(types):
    entity_names = ", ".join([e.__name__ for e in types])
    return "[" + entity_names + "]"


def state_desc(name, desc, types):
    type_desc = ""
    if types:
        type_desc = "Types: " + format_types(types)
    return " ".join((name + ":", desc, type_desc))


def stateful_op_desc(base, *state_descs):
    states = ""
    length = len(state_descs)
    for i, state in enumerate(state_descs):
        states += " - {}{}".format(
            state, ("  \n" if i < length - 1 else "")
        )
    desc = "{}  \n  \nStates:  \n{}".format(base, states)
    return desc


numeric_events = (
    "ZERO",
    "ONE",
    "TWO",
    "THREE",
    "FOUR",
    "FIVE",
    "SIX",
    "SEVEN",
    "EIGHT",
    "NINE",
    "PERIOD",
    "NUMPAD_0",
    "NUMPAD_1",
    "NUMPAD_2",
    "NUMPAD_3",
    "NUMPAD_4",
    "NUMPAD_5",
    "NUMPAD_6",
    "NUMPAD_7",
    "NUMPAD_8",
    "NUMPAD_9",
    "NUMPAD_PERIOD",
    "MINUS",
    "NUMPAD_MINUS",
)

def get_evaluated_obj(context, object):
    return object.evaluated_get(context.evaluated_depsgraph_get())

def get_mesh_element(context, coords, vertex=False, edge=False, face=False, threshold=0.5, object=None):
    from bpy_extras import view3d_utils

    # get the ray from the viewport and mouse
    region = context.region
    rv3d = context.region_data
    view_vector = view3d_utils.region_2d_to_vector_3d(region, rv3d, coords)
    ray_origin = view3d_utils.region_2d_to_origin_3d(region, rv3d, coords)
    depsgraph = context.view_layer.depsgraph
    scene = context.scene
    result, loc, _normal, face_index, ob, _matrix = scene.ray_cast(depsgraph, ray_origin, view_vector)

    if object:
        # Alternatively do a object raycast if we know the object already
        tree = functions.bvhtree_from_object(ob)
        loc, _normal, face_index, _distance = tree.ray_cast(ray_origin, view_vector)
        result = loc != None
        ob = object

    if not result:
        return None, None, None

    obj_eval = get_evaluated_obj(context, ob)

    closest_type = ""
    closest_dist = None

    loc = obj_eval.matrix_world.inverted() @ loc
    me = obj_eval.data
    polygon = me.polygons[face_index]

    def get_closest(deltas):
        index_min = min(range(len(deltas)), key=deltas.__getitem__)
        if deltas[index_min] > threshold:
            return None, None
        return index_min, deltas[index_min]

    def is_closer(distance, min_distance):
        if min_distance is None:
            return True
        if distance < min_distance:
            return True
        return False

    if vertex:
        i, dist = get_closest([(me.vertices[i].co - loc).length for i in polygon.vertices])
        if i is not None:
            closest_type = "VERTEX"
            closest_index = polygon.vertices[i]
            closest_dist = dist

    if edge:
        face_edge_map = {ek: me.edges[i] for i, ek in enumerate(me.edge_keys)}
        i, dist = get_closest(
            [(((me.vertices[start].co + me.vertices[end].co)/2)-loc).length for start, end in polygon.edge_keys]
            )
        if i is not None and is_closer(dist, closest_dist):
            closest_type = "EDGE"
            closest_index = face_edge_map[polygon.edge_keys[i]].index
            closest_dist = dist

    if face:
        # Check if face midpoint is closest
        if is_closer((polygon.center - loc).length, closest_dist):
            closest_type = "FACE"
            closest_index = face_index

    if closest_type:
        return ob, closest_type, closest_index
    return ob, bpy.types.Object, None

def to_list(val):
    if val == None:
        return []
    if type(val) in (list, tuple):
        return list(val)
    return [val,]

def _get_pointer_get_set(index):
    @property
    def func(self):
        return self.get_state_pointer(index=index)

    @func.setter
    def setter(self, value):
        self.set_state_pointer(value, index=index)
    return func, setter

mesh_element_types = bpy.types.MeshVertex, bpy.types.MeshEdge, bpy.types.MeshPolygon

class StatefulOperator:
    state_index: IntProperty(options={"HIDDEN", "SKIP_SAVE"})
    wait_for_input: BoolProperty(options={"HIDDEN", "SKIP_SAVE"}, default=True)
    continuous_draw: BoolProperty(name="Continuous Draw", default=False)

    executed = False
    _state_data = {}
    _last_coords = Vector((0, 0))
    _numeric_input = {}

    @classmethod
    def _has_global_object(cls):
        states = cls.get_states_definition()
        return any([s.pointer == "object" for s in states])

    def _get_global_object_index(cls):
        states = cls.get_states_definition()
        object_in_list = [s.pointer == "object" for s in states]
        if not any(object_in_list):
            return None
        return object_in_list.index(True)

    @classmethod
    def register_properties(cls):
        states = cls.get_states_definition()
        annotations = cls.__annotations__.copy()

        # Have some specific logic: pointer name "object" is used as global object
        # otherwise define ob_name for each element
        has_global_object = cls._has_global_object()

        for i, s in enumerate(states):
            pointer_name = s.pointer
            types = s.types

            if not pointer_name:
                continue

            if pointer_name in annotations.keys():
                # Skip pointers that have a property defined
                # Note: pointer might not need implicit props, thus no need for getter/setter
                return

            if hasattr(cls, pointer_name):
                # This can happen when the addon is re-enabled in the same session
                continue

            get, set = _get_pointer_get_set(i)
            setattr(cls, pointer_name, get)
            # Note: keep state pointers read-only, only set with set_state_pointer()

        for a in annotations.keys():
            if hasattr(cls, a):
                raise NameError("Cannot register implicit pointer properties, class {} already has attribute of name {}".format(cls, a))
        setattr(cls, "__annotations__", annotations)


    def state_property(self, state_index):
        return None

    def get_state_pointer(self, index=None, implicit=False):
        # Creates pointer value from it's implicitly stored props
        if index is None:
            index = self.state_index

        state = self.get_states_definition()[index]
        pointer_name = state.pointer
        data = self._state_data.get(index, {})
        if not "type" in data.keys():
            return None

        pointer_type = data["type"]
        if not pointer_type:
            return None

        if pointer_type in (bpy.types.Object, *mesh_element_types):
            if self._has_global_object():
                global_ob_index = self._get_global_object_index()
                obj_name = self._state_data[global_ob_index]["object_name"]
            else:
                obj_name = data["object_name"]
            obj = get_evaluated_obj(bpy.context, bpy.data.objects[obj_name])

        if pointer_type in mesh_element_types:
            index = data["mesh_index"]

        if pointer_type == bpy.types.Object:
            if implicit:
                return obj_name
            return obj

        elif pointer_type == bpy.types.MeshVertex:
            if implicit:
                return obj_name, index
            return obj.data.vertices[index]

        elif pointer_type == bpy.types.MeshEdge:
            if implicit:
                return obj_name, index
            return obj.data.edges[index]

        elif pointer_type == bpy.types.MeshPolygon:
            if implicit:
                return obj_name, index
            return obj.data.polygons[index]


    def set_state_pointer(self, values, index=None, implicit=False):
        # handles type specific setters
        if index is None:
            index = self.state_index

        state = self.get_states_definition()[index]
        pointer_name = state.pointer
        data = self._state_data.get(index, {})

        pointer_type = data["type"]

        def get_value(index):
            if values == None:
                return None
            return values[index]

        if pointer_type == bpy.types.Object:
            if implicit:
                val = get_value(0)
            else:
                val = get_value(0).name
            data["object_name"] = val
            return True

        elif pointer_type in mesh_element_types:
            obj_name = get_value(0) if implicit else get_value(0).name
            if self._has_global_object():
                self._state_data[self._get_global_object_index()]["object_name"] = obj_name
            else:
                data["object_name"] = obj_name

            data["mesh_index"] = get_value(1) if implicit else get_value(1).index
            return True


    def pick_element(self, context, coords):
        # return a list of implicit prop values if pointer need implicit props
        state = self.state
        data = self.state_data

        types = {
            "vertex": (bpy.types.MeshVertex in state.types),
            "edge": (bpy.types.MeshEdge in state.types),
            "face": (bpy.types.MeshPolygon in state.types),
        }

        do_object = bpy.types.Object in state.types
        do_mesh_elem = any(types.values())

        if not do_object and not do_mesh_elem:
            return

        global_ob = None
        if self._has_global_object():
            global_ob_name = self._state_data[self._get_global_object_index()].get("object_name")
            if global_ob_name:
                global_ob = bpy.data.objects[global_ob_name]

        ob, type, index = get_mesh_element(context, coords, **types, object=global_ob)

        if not ob:
            return None

        if bpy.types.Object in state.types:
            data["type"] = bpy.types.Object
            return ob.name

        # maybe have type as return value
        data["type"] = {
            "VERTEX": bpy.types.MeshVertex,
            "EDGE": bpy.types.MeshEdge,
            "FACE": bpy.types.MeshPolygon,
        }[type]

        return ob.name, index


    def get_property(self, index=None):
        if index == None:
            index = self.state_index
        state = self.get_states()[index]

        if state.property == None:
            return None

        if callable(state.property):
            props = state.property(self, index)
        elif state.property:
            if callable(getattr(self, state.property)):
                props = getattr(self, state.property)(index)
            else:
                props = state.property
        elif hasattr(self, "state_property") and callable(self.state_property):
            props = self.state_property(index)
        else:
            return None

        retval = to_list(props)
        return retval


    @classmethod
    def get_states_definition(cls):
        if callable(cls.states):
            return cls.states()
        return cls.states

    def get_states(self):
        if callable(self.states):
            return self.states(operator=self)
        return self.states

    @property
    def state(self):
        return self.get_states()[self.state_index]

    def _index_from_state(self, state):
        return [e.name for e in self.get_states()].index(state)

    @state.setter
    def state(self, state):
        self.state_index = self._index_from_state(state)

    def set_state(self, context, index):
        self.state_index = index
        self.init_numeric(False)
        self.set_status_text(context)

    def next_state(self, context):
        i = self.state_index
        if (i + 1) >= len(self.get_states()):
            return False
        self.set_state(context, i + 1)
        return True

    def set_status_text(self, context):
        # Setup state
        state = self.state
        desc = (
            state.description(self, state)
            if callable(state.description)
            else state.description
        )

        msg = state_desc(state.name, desc, state.types)
        if self.state_data.get("is_numeric_edit", False):
            index = self._substate_index
            prop = self._stateprop
            type = prop.type
            array_length = prop.array_length if prop.array_length else 1
            if type == "FLOAT":
                input = [0.0] * array_length
                for key, val in self._numeric_input.items():
                    input[key] = val

                input[index] = "*" + str(input[index])
                input = str(input).replace('"', "").replace("'", "")
            elif type == "INT":
                input = self.numeric_input

            msg += "    {}: {}".format(prop.subtype, input)

        context.workspace.status_text_set(msg)

    def check_numeric(self):
        """Check if the state supports numeric edit"""

        # TODO: Allow to define custom logic

        state = self.state
        props = self.get_property()

        # Disable for multi props
        if not props or len(props) > 1:
            return False

        prop_name = props[0]
        if not prop_name:
            return False

        prop = self.properties.rna_type.properties[prop_name]
        if not prop.type in ("INT", "FLOAT"):
            return False
        return True

    def init_numeric(self, is_numeric):
        self._numeric_input = {}
        self._substate_index = 0

        ok = False
        if is_numeric:
            ok = self.check_numeric()
            # TODO: not when iterating substates
            self.state_data["is_numeric_edit"] = is_numeric and ok

        self.init_substate()
        return ok

    def init_substate(self):
        props = self.get_property()
        if props and props[0]:
            prop_name = props[0]
            prop = self.properties.rna_type.properties[prop_name]
            self._substate_count = prop.array_length
            self._stateprop = prop
        else:
            self._substate_count = None
            self._stateprop = None

    def iterate_substate(self):
        i = self._substate_index
        if i + 1 >= self._substate_count:
            i = 0
        else:
            i += 1
        self._substate_index = i

    @property
    def numeric_input(self):
        return self._numeric_input.get(self._substate_index, "")

    @numeric_input.setter
    def numeric_input(self, value):
        self._numeric_input[self._substate_index] = value

    def check_event(self, event):
        state = self.state
        if (
            event.type in ("LEFTMOUSE", "RET", "NUMPAD_ENTER")
            and event.value == "PRESS"
        ):
            return True
        if self.state_index == 0 and not self.wait_for_input:
            # Trigger the first state
            return not self.state_data.get("is_numeric_edit", False)
        if state.no_event:
            return True
        return False

    @staticmethod
    def is_numeric_input(event):
        return event.type in (*numeric_events, "BACK_SPACE")

    @staticmethod
    def is_unit_input(event):
        return event.type in (
            "M",
            "K",
            "D",
            "C",
            "U",
            "A",
            "H",
            "I",
            "L",
            "N",
            "F",
            "T",
            "Y",
            "U",
            "R",
            "E",
            "G",
        )

    @staticmethod
    def get_unit_value(event):
        type = event.type
        return type.lower()

    @staticmethod
    def get_value_from_event(event):
        type = event.type
        if type in ("ZERO", "NUMPAD_0"):
            return "0"
        if type in ("ONE", "NUMPAD_1"):
            return "1"
        if type in ("TWO", "NUMPAD_2"):
            return "2"
        if type in ("THREE", "NUMPAD_3"):
            return "3"
        if type in ("FOUR", "NUMPAD_4"):
            return "4"
        if type in ("FIVE", "NUMPAD_5"):
            return "5"
        if type in ("SIX", "NUMPAD_6"):
            return "6"
        if type in ("SEVEN", "NUMPAD_7"):
            return "7"
        if type in ("EIGHT", "NUMPAD_8"):
            return "8"
        if type in ("NINE", "NUMPAD_9"):
            return "9"
        if type in ("PERIOD", "NUMPAD_PERIOD"):
            return "."

    def evaluate_numeric_event(self, event):
        type = event.type
        if type == "BACK_SPACE":
            input = self.numeric_input
            if len(input):
                self.numeric_input = input[:-1]
        elif type in ("MINUS", "NUMPAD_MINUS"):
            input = self.numeric_input
            if input.startswith("-"):
                input = input[1:]
            else:
                input = "-" + input
            self.numeric_input = input
        elif self.is_unit_input(event):
            self.numeric_input += self.get_unit_value(event)
        else:
            self.numeric_input += self.get_value_from_event(event)

    def is_in_previous_states(self, entity):
        i = self.state_index - 1
        while True:
            if i < 0:
                break
            state = self.get_states()[i]
            if state.pointer and entity == getattr(self, state.pointer):
                return True
            i -= 1
        return False

    def gather_selection(self, context):
        # Return list filled with all selected verts/edges/faces/objects
        selected = []
        states = self.get_states()
        types = [s.types for s in states]
        # Note: Where to take mesh elements from? Editmode data is only written
        # when left probably making it impossible to use selected elements in realtime.
        if any([t == bpy.types.Object for t in types]):
            selected.extend(context.selected_objects)

        return selected

    # Gets called for every state
    def parse_selection(self, context, selected, index=None):
        # Look for a valid element in selection
        # should go through objects, vertices, entities depending on state.types

        result = None
        if not index:
            index = self.state_index
        state = self.get_states_definition()[index]
        data = self.get_state_data(index)

        if state.pointer:
            # TODO: Discard if too many entities are selected?
            types = state.types
            for i, e in enumerate(selected):
                if type(e) in types:
                    result = selected.pop(i)
                    break

        if result:
            data["type"] = type(result)
            self.set_state_pointer(to_list(result), index=index)
            self.state_data["is_existing_entity"] = True
            return True


    def prefill_state_props(self, context):
        selected = self.gather_selection(context)
        states = self.get_states_definition()

        # Iterate states and try to prefill state props
        while True:
            index = self.state_index
            result = None
            state = self.state
            data = self.get_state_data(index)
            coords = None

            if not state.allow_prefill:
                break

            func = self.get_func(state, "parse_selection")
            result = func(context, selected, index=index)

            if result:
                if not self.next_state(context):
                    return {"FINISHED"}
                continue
            break
        return {"RUNNING_MODAL"}

    @property
    def state_data(self):
        return self._state_data.setdefault(self.state_index, {})

    def get_state_data(self, index):
        if not self._state_data.get(index):
            self._state_data[index] = {}
        return self._state_data[index]

    def get_func(self, state, name):
        # fallback to operator method if function isn't specified by state
        func = getattr(state, name, None)

        if func:
            if isinstance(func, str):
                # callback can be specified by function name
                return getattr(self, func)
            return func

        if hasattr(self, name):
            return getattr(self, name)
        return None

    def invoke(self, context, event):
        self._state_data.clear()
        if hasattr(self, "init"):
            self.init(context, event)

        retval = {"RUNNING_MODAL"}

        go_modal = True
        if self.is_numeric_input(event):
            if self.init_numeric(True):
                self.evaluate_numeric_event(event)
                retval = {"RUNNING_MODAL"}
                self.evaluate_state(context, event, False)

        # NOTE: This allows to start the operator but waits for action (LMB event).
        # Try to fill states based on selection only when this is True since it doesn't
        # make senese to respect selection when the user interactivley starts the operator.
        elif self.wait_for_input:
            retval = self.prefill_state_props(context)
            if retval == {"FINISHED"}:
                go_modal = False

            # NOTE: It might make sense to cancel Operator if no prop could be filled
            # Otherwise it might not be obvious that an operator is running
            # if self.state_index == 0:
            #     return self._end(context, False)

            if not self.executed and self.check_props():
                self.run_op(context)
                self.executed = True
            context.area.tag_redraw()  # doesn't seem to work...

        self.set_status_text(context)

        if go_modal:
            context.window.cursor_modal_set("CROSSHAIR")
            context.window_manager.modal_handler_add(self)
            return retval

        succeede = retval == {"FINISHED"}
        if succeede:
            # NOTE: It seems like there's no undo step pushed if an operator finishes from invoke
            # could push an undo_step here however this causes duplicated constraints after redo,
            # disable for now
            # bpy.ops.ed.undo_push()
            pass
        return self._end(context, succeede)

    def run_op(self, context):
        if not hasattr(self, "main"):
            raise NotImplementedError(
                "StatefulOperators need to have a main method defined!"
            )
        retval = self.main(context)
        self.executed = True
        return retval

    # Creates non-persistent data
    def redo_states(self, context):
        for i, state in enumerate(self.get_states()):
            if i > self.state_index:
                # TODO: don't depend on active state, idealy it's possible to go back
                break
            if state.pointer:
                data = self._state_data.get(i, {})
                is_existing_entity = data["is_existing_entity"]

                props = self.get_property(index=i)
                if props and not is_existing_entity:
                    create = self.get_func(state, "create_element")

                    ret_values = create(context, [getattr(self, p) for p in props], state, data)
                    values = to_list(ret_values)
                    self.set_state_pointer(values, index=i, implicit=True)

    def execute(self, context):
        self.redo_states(context)
        ok = self.main(context)
        return self._end(context, ok)
        # maybe allow to be modal again?

    def get_numeric_value(self, context, coords):
        state = self.state
        prop_name = self.get_property()[0]
        prop = self.properties.rna_type.properties[prop_name]

        def parse_input(prop, input):
            units = context.scene.unit_settings
            unit = prop.unit
            type = prop.type
            value = None

            if input == "-":
                pass
            elif unit != "NONE":
                try:
                    value = bpy.utils.units.to_value(units.system, unit, input)
                except ValueError:
                    return prop.default
                if type == "INT":
                    value = int(value)
            elif type == "FLOAT":
                value = float(input)
            elif type == "INT":
                value = int(input)

            if value == None:
                return prop.default
            return value

        size = max(1, self._substate_count)

        def to_iterable(item):
            if hasattr(item, "__iter__") or hasattr(item, "__getitem__"):
                return list(item)
            return [item, ]

        # TODO: Don't evaluate if not needed
        interactive_val = self._get_state_values(context, state, coords)
        if interactive_val == None:
            interactive_val = [None] * size
        else:
            interactive_val = to_iterable(interactive_val)

        storage = [None] * size
        result = [None] * size

        for sub_index in range(size):
            num = None

            input = self._numeric_input.get(sub_index)
            if input:
                num = parse_input(prop, input)
                result[sub_index] = num
                storage[sub_index] = num
            elif interactive_val[sub_index] != None:
                result[sub_index] = interactive_val[sub_index]
            else:
                result[sub_index] = prop.default

        self.state_data["numeric_input"] = storage

        if not self._substate_count:
            return result[0]
        return result

    def _handle_pass_through(self, context, event):
        # Only pass through navigation events
        if event.type in {'MIDDLEMOUSE', 'WHEELUPMOUSE', 'WHEELDOWNMOUSE', "MOUSEMOVE"}:
            return {"PASS_THROUGH"}
        return {"RUNNING_MODAL"}

    def modal(self, context, event):
        state = self.state
        event_triggered = self.check_event(event)
        coords = Vector((event.mouse_region_x, event.mouse_region_y))

        is_numeric_edit = self.state_data.get("is_numeric_edit", False)
        is_numeric_event = event.value == "PRESS" and self.is_numeric_input(event)

        if is_numeric_edit:
            if self.is_unit_input(event) and event.value == "PRESS":
                is_numeric_event = True
            elif event.type == "TAB" and event.value == "PRESS":
                self.iterate_substate()
                self.set_status_text(context)
        elif is_numeric_event:
            # Initialize
            is_numeric_edit = self.init_numeric(True)

        if event.type in {"RIGHTMOUSE", "ESC"}:
            return self._end(context, False)

        # HACK: when calling ops.ed.undo() inside an operator a mousemove event
        # is getting triggered. manually check if there's a mousemove...
        mousemove_threshold = 0.1
        is_mousemove = (coords - self._last_coords).length > mousemove_threshold
        self._last_coords = coords

        if not event_triggered:
            if is_numeric_event:
                pass
            elif is_mousemove and is_numeric_edit:
                event_triggered = False
                pass
            elif not state.interactive:
                return self._handle_pass_through(context, event)
            elif not is_mousemove:
                return self._handle_pass_through(context, event)

        # TODO: Disable numeric input when no state.property
        if is_numeric_event:
            self.evaluate_numeric_event(event)
            self.set_status_text(context)

        return self.evaluate_state(context, event, event_triggered)

    def _get_state_values(self, context, state, coords):
        # Get values of state_func, can be none
        position_cb = self.get_func(state, "state_func")
        if not position_cb:
            return None
        pos_val = position_cb(context, coords)
        if pos_val == None:
            return None
        return pos_val

    def evaluate_state(self, context, event, triggered):
        state = self.state
        data = self.state_data
        is_numeric = self.state_data.get("is_numeric_edit", False)
        coords = Vector((event.mouse_region_x, event.mouse_region_y))

        # Pick hovered element
        hovered = None
        is_picked = False
        if not is_numeric and state.pointer:
            pick = self.get_func(state, "pick_element")
            pick_retval = pick(context, coords)

            if pick_retval != None:
                is_picked = True
                pointer_values = to_list(pick_retval)

        # Set state property
        ok = False
        undo = False
        values = []
        use_create = state.use_create
        if use_create and not is_picked:
            if is_numeric:
                # numeric edit is supported for one property only
                values = [self.get_numeric_value(context, coords), ]
            elif not is_picked:
                values = to_list(self._get_state_values(context, state, coords))

            if values:
                props = self.get_property()
                if props:
                    for i, v in enumerate(values):
                        setattr(self, props[i], v)
                    undo = True
                    ok = not state.pointer

        # Set state pointer
        pointer = None
        if state.pointer:
            if is_picked:
                pointer = pointer_values
                self.state_data["is_existing_entity"] = True
                undo = True
            elif values:
                # Let pointer be filled from redo_states
                self.state_data["is_existing_entity"] = False
                ok = True

            if pointer:
                self.set_state_pointer(pointer, implicit=True)
                ok = True

        if undo:
            bpy.ops.ed.undo_push(message="Redo: " + self.bl_label)
            bpy.ops.ed.undo()
            global_data.ignore_list.clear()
            self.redo_states(context)

        if self.check_props():
            self.run_op(context)

        # Iterate state
        if triggered and ok:
            if not self.next_state(context):
                if self.check_continuous_draw():
                    self.do_continuous_draw(context)
                else:
                    return self._end(context, True)

            if is_numeric:
                # NOTE: Run next state already once even if there's no mousemove yet,
                # This is needed in order for the geometry to update
                self.evaluate_state(context, event, False)
        context.area.tag_redraw()


        if triggered and not ok:
            # Event was triggered on non-valid selection, cancel operator to avoid confusion
            return self._end(context, False)

        if triggered or is_numeric:
            return {"RUNNING_MODAL"}
        return self._handle_pass_through(context, event)

    def check_continuous_draw(self):
        if self.continuous_draw:
            if not hasattr(self, "continue_draw") or self.continue_draw():
                return True
        return False

    def _reset_op(self):
        self.executed = False
        for i, s in enumerate(self.get_states()):
            if not s.pointer:
                continue
            self.set_state_pointer(None, index=i)
        self._state_data.clear()

    def do_continuous_draw(self, context):
        # end operator
        self._end(context, True)
        bpy.ops.ed.undo_push(message=self.bl_label)

        # save last prop
        last_pointer = None
        for i, s in reversed(list(enumerate(self.get_states()))):
            if not s.pointer:
                continue
            last_index = i
            last_pointer = getattr(self, s.pointer)
            break

        values = to_list(self.get_state_pointer(index=last_index, implicit=True))

        # reset operator
        self._reset_op()

        data = {}
        self._state_data[0] = data
        data["is_existing_entity"] = True
        data["type"] = type(last_pointer)

        # set first pointer
        self.set_state_pointer(values, index=0, implicit=True)
        self.set_state(context, 1)

    def _end(self, context, succeede):
        context.window.cursor_modal_restore()
        if hasattr(self, "fini"):
            self.fini(context, succeede)
        global_data.ignore_list.clear()

        context.workspace.status_text_set(None)
        if succeede:
            return {"FINISHED"}
        else:
            bpy.ops.ed.undo_push(message="Cancelled: " + self.bl_label)
            bpy.ops.ed.undo()
            return {"CANCELLED"}

    def check_props(self):
        for i, state in enumerate(self.get_states()):
            props = self.get_property(index=i)
            if state.pointer:
                if not bool(self.get_state_pointer(index=i)):
                    return False

            elif props:
                for p in props:
                    if not self.properties.is_property_set(p):
                        return False
        return True

    def draw(self, context):
        layout = self.layout

        for i, state in enumerate(self.get_states()):
            if i != 0:
                layout.separator()

            layout.label(text=state.name)

            state_data = self._state_data.get(i, {})
            is_existing = state_data.get("is_existing_entity", False)
            props = self.get_property(index=i)

            if state.pointer and is_existing:
                layout.label(text=str(getattr(self, state.pointer)))
            elif props:
                for p in props:
                    layout.prop(self, p, text="")

        if hasattr(self, "draw_settings"):
            self.draw_settings(context)


# StatefulOperator Doc

# Operator Methods
# main(self, context) -> succeede(bool)
#   function which creates the actual result of the operator,
#   e.g. the main function of an add_line operator creates the line

# register_properties(cls) -> None
#   can be used to store implicit pointer properties and pointer fallback properties

# get_state_pointer(self, index=None) -> result(ANY)
#   method for pointer access, either of active state or by state index

# set_state_pointer(self, value, index=None) -> succeede(bool)
#   method to set state pointer, either of active state or by state index

# check_props(self) -> succeede(bool)
#   additional poll function to check if all necessary operator properties
#   are set and the main function can be called

# init(self, context, event) -> None

# fini(self, context, succeede) -> None

# check_pointer(self, prop_name) -> is_set(bool)
#   check if a state pointer is set

# gather_selection(self, context) -> selected(list(ANY))
#   gather the currently selected elements that are later used to fill state pointers with

# State Definition
# state_func(self, context, coords) property_value(ANY)
#   method to get the value for the state property from mouse coordinates

# pick_element(self, context, coords) -> element or it's implicit props
#   method to pick a matching element from mouse coordinates, either return the
#   element or it's implicit prop values, has to set the type of the picked element

# create_element(self, context, value, state, state_data) -> element or it's implicit props
#   method to create state element when no existing element gets picked,
#   has to set the type of the created element


from collections import namedtuple

OperatorState = namedtuple(
    "OperatorState",
    (
        "name",  # The name to display in the interface
        "description",  # Text to be displayed in statusbar
        # Operator property this state acts upon
        # Can also be a list of property names or a callback that returns
        # a set of properties dynamically. When not explicitly set to None the
        # operators state_property function will be called.
        "property",
        # Optional: A state can reference an element, pointer attribute set the name of property function
        # if set this will be passed to main func,
        # state_func should fill main property and create_element should fill this property
        # maybe this could just store it in a normal attr, should work as long as the same operator instance is used, test!
        "pointer",
        "types",  # Types the pointer property can accept
        "no_event",  # Trigger state without an event
        "interactive",  # Always evaluate state and confirm by user input
        "use_create", # Enables or Disables creation of the element
        "state_func",  # Function to get the state property value from mouse coordinates
        "allow_prefill",  # Define if state should be filled from selected entities when invoked
        "parse_selection",  # Prefill Function which chooses entity to use for this stat
        "pick_element",
        "create_element",
        # TODO: Implement!
        "use_interactive_placemenet",  # Create new state element based on mouse coordinates
        "check_pointer",
    ),
)
del namedtuple


def state_from_args(name, **kwargs):
    """
    Use so each state can avoid defining all members of the named tuple.
    """
    kw = {
        "name": name,
        "description": "",
        "property": "",
        "pointer": None,
        "types": (),
        "no_event": False,
        "interactive": False,
        "use_create" : True,
        "state_func": None,
        "allow_prefill": True,
        "parse_selection": None,
        "pick_element": None,
        "create_element": None,
        "use_interactive_placemenet": True,
        "check_pointer": None,
    }
    kw.update(kwargs)
    return OperatorState(**kw)


from bpy_extras.view3d_utils import region_2d_to_location_3d, region_2d_to_vector_3d


class GenericEntityOp(StatefulOperator):
    def pick_element(self, context, coords):
        retval = super().pick_element(context, coords)
        if retval != None:
            return retval

        state = self.state
        data = self.state_data

        hovered = get_hovered(context, *state.types)
        if hovered and self.is_in_previous_states(hovered):
            hovered = None

        # Set the hovered entity for constraining if not directly used
        hovered_index = -1
        if not hovered and hasattr(self, "_check_constrain"):
            hover = global_data.hover
            if hover and self._check_constrain(context, hover):
                hovered_index = hover

        data["hovered"] = hovered_index
        data["type"] = type(hovered) if hovered else None
        return hovered.slvs_index if hovered else None

    def add_coincident(self, context, point, state, state_data):
        index = state_data.get("hovered", -1)
        if index != -1:
            hovered = context.scene.sketcher.entities.get(index)
            constraints = context.scene.sketcher.constraints

            sketch = None
            if hasattr(self, "sketch"):
                sketch = self.sketch
            state_data["coincident"] = constraints.add_coincident(
                point, hovered, sketch=sketch
            )

    def has_coincident(self):
        for state_index, data in self._state_data.items():
            if data.get("coincident", None):
                return True
        return False

    @classmethod
    def register_properties(cls):
        super().register_properties()

        states = cls.get_states_definition()

        for s in states:
            if not s.pointer:
                continue

            name = s.pointer
            types = s.types

            annotations = {}
            if hasattr(cls, "__annotations__"):
                annotations = cls.__annotations__.copy()


            # handle SlvsPoint3D fallback props
            if any([t == class_defines.SlvsPoint3D for t in types]):
                kwargs = {"size": 3, "subtype": "XYZ", "unit": "LENGTH"}
                annotations[name + "_fallback"] = FloatVectorProperty(name=name, **kwargs)

            # handle SlvsPoint2D fallback props
            if any([t == class_defines.SlvsPoint2D for t in types]):
                kwargs = {"size": 2, "subtype": "XYZ", "unit": "LENGTH"}
                annotations[name + "_fallback"] = FloatVectorProperty(name=name, **kwargs)

            if any([t == class_defines.SlvsNormal3D for t in types]):
                kwargs = {"size": 3, "subtype": "EULER", "unit": "ROTATION"}
                annotations[name + "_fallback"] = FloatVectorProperty(name=name, **kwargs)

            for a in annotations.keys():
                if hasattr(cls, a):
                    raise NameError("Class {} already has attribute of name {}, cannot register implicit pointer properties".format(cls, a))
            setattr(cls, "__annotations__", annotations)


    def state_property(self, state_index):
        # Return state_prop / properties. Handle multiple types
        props = super().state_property(state_index)
        if props:
            return props

        state = self.get_states_definition()[state_index]

        pointer_name = state.pointer
        if not pointer_name:
            return ""

        if any([issubclass(t, class_defines.SlvsGenericEntity) for t in state.types]):
            return pointer_name + "_fallback"
        return ""

    def get_state_pointer(self, index=None, implicit=False):
        retval = super().get_state_pointer(index=index, implicit=implicit)
        if retval:
            return retval

        # Creates pointer from it's implicitly stored props
        if index is None:
            index = self.state_index

        state = self.get_states_definition()[index]
        pointer_name = state.pointer
        data = self._state_data.get(index, {})
        if not "type" in data.keys():
            return None

        pointer_type = data["type"]
        if not pointer_type:
            return None

        if issubclass(pointer_type, class_defines.SlvsGenericEntity):
            i = data["entity_index"]
            if implicit:
                return i

            if i == -1:
                return None
            return bpy.context.scene.sketcher.entities.get(i)


    def set_state_pointer(self, values, index=None, implicit=False):
        retval = super().set_state_pointer(values, index=index, implicit=implicit)
        if retval:
            return retval

        # handles type specific setters
        if index is None:
            index = self.state_index

        state = self.get_states_definition()[index]
        pointer_name = state.pointer
        data = self._state_data.get(index, {})
        pointer_type = data["type"]

        if issubclass(pointer_type, class_defines.SlvsGenericEntity):
            value = values[0] if values != None else None

            if value == None:
                i = -1
            elif implicit:
                i = value
            else:
                i = value.slvs_index
            data["entity_index"] = i
            return True

    def gather_selection(self, context):
        # Return list filled with all selected verts/edges/faces/objects
        selected = super().gather_selection(context)
        states = self.get_states()
        types = [s.types for s in states]

        selected.extend(list(context.scene.sketcher.entities.selected_entities))
        return selected


class Operator3d(GenericEntityOp):
    @classmethod
    def poll(cls, context):
        return context.scene.sketcher.active_sketch_i == -1

    def init(self, context, event):
        pass

    def state_func(self, context, coords):
        return functions.get_placement_pos(context, coords)

    def create_element(self, context, values, state, state_data):
        sse = context.scene.sketcher.entities
        loc = values[0]
        point = sse.add_point_3d(loc)
        self.add_coincident(context, point, state, state_data)

        ignore_hover(point)
        state_data["type"] = type(point)
        return point.slvs_index

    # Check if hovered entity should be constrained
    def _check_constrain(self, context, index):
        type = context.scene.sketcher.entities.type_from_index(index)
        return type in (class_defines.SlvsLine3D, class_defines.SlvsWorkplane)

    def get_point(self, context, index):
        states = self.get_states_definition()
        state = states[index]
        data = self._state_data[index]
        type = data["type"]
        sse = context.scene.sketcher.entities

        if type == bpy.types.MeshVertex:
            ob_name, v_index = self.get_state_pointer(index=index, implicit=True)
            ob = bpy.data.objects[ob_name]
            return sse.add_ref_vertex_3d(ob, v_index)
        return getattr(self, state.pointer)


class Operator2d(GenericEntityOp):
    @classmethod
    def poll(cls, context):
        return context.scene.sketcher.active_sketch_i != -1

    def init(self, context, event):
        self.sketch = context.scene.sketcher.active_sketch

    def state_func(self, context, coords):
        wp = self.sketch.wp
        origin, end_point = functions.get_picking_origin_end(context, coords)
        pos = intersect_line_plane(origin, end_point, wp.p1.location, wp.normal)
        if pos == None:
            return None

        pos = wp.matrix_basis.inverted() @ pos
        return Vector(pos[:-1])


    # create element depending on mode
    def create_element(self, context, values, state, state_data):
        sse = context.scene.sketcher.entities
        sketch = self.sketch
        loc = values[0]
        point = sse.add_point_2d(loc, sketch)
        self.add_coincident(context, point, state, state_data)

        ignore_hover(point)
        state_data["type"] = type(point)
        return point.slvs_index

    def _check_constrain(self, context, index):
        type = context.scene.sketcher.entities.type_from_index(index)
        return type in (
            class_defines.SlvsLine2D,
            class_defines.SlvsCircle,
            class_defines.SlvsArc,
        )

    def get_point(self, context, index):
        states = self.get_states_definition()
        state = states[index]
        data = self._state_data[index]
        type = data["type"]
        sse = context.scene.sketcher.entities
        sketch = self.sketch

        if type == bpy.types.MeshVertex:
            ob_name, v_index = self.get_state_pointer(index=index, implicit=True)
            ob = bpy.data.objects[ob_name]
            return sse.add_ref_vertex_2d(ob, v_index, sketch)
        return getattr(self, state.pointer)

class_defines.slvs_entity_pointer(Operator2d, "sketch")

p3d_state1_doc = ("Location", "Set point's location.")


class View3D_OT_slvs_add_point3d(Operator, Operator3d):
    bl_idname = "view3d.slvs_add_point3d"
    bl_label = "Add Solvespace 3D Point"
    bl_options = {"REGISTER", "UNDO"}

    location: FloatVectorProperty(name="Location", subtype="XYZ")

    states = (
        state_from_args(
            p3d_state1_doc[0],
            description=p3d_state1_doc[1],
            property="location",
        ),
    )

    __doc__ = stateful_op_desc(
        "Add a point in 3d space",
        state_desc(*p3d_state1_doc, None),
    )

    def main(self, context):
        self.target = context.scene.sketcher.entities.add_point_3d(self.location)

        # Store hovered entity to use for auto-coincident since it doesn't get
        # stored for non-interactive tools
        hovered = global_data.hover
        if self._check_constrain(context, hovered):
            self.state_data["hovered"] = hovered

        self.add_coincident(context, self.target, self.state, self.state_data)
        return True

    def fini(self, context, succeede):
        if hasattr(self, "target"):
            logger.debug("Add: {}".format(self.target))


types_point_3d = (
    *class_defines.point_3d,
    *((bpy.types.MeshVertex,) if False else ()),
)

l3d_state1_doc = ("Startpoint", "Pick or place line's starting point.")
l3d_state2_doc = ("Endpoint", "Pick or place line's ending point.")


class View3D_OT_slvs_add_line3d(Operator, Operator3d):
    bl_idname = "view3d.slvs_add_line3d"
    bl_label = "Add Solvespace 3D Line"
    bl_options = {"REGISTER", "UNDO"}

    continuous_draw: BoolProperty(name="Continuous Draw", default=True)

    states = (
        state_from_args(
            l3d_state1_doc[0],
            description=l3d_state1_doc[1],
            pointer="p1",
            types=types_point_3d,
        ),
        state_from_args(
            l3d_state2_doc[0],
            description=l3d_state2_doc[1],
            pointer="p2",
            types=types_point_3d,
            interactive=True,
        ),
    )

    __doc__ = stateful_op_desc(
        "Add a line in 3d space",
        state_desc(*l3d_state1_doc, types_point_3d),
        state_desc(*l3d_state2_doc, types_point_3d),
    )

    def main(self, context):
        p1, p2 = self.get_point(context, 0), self.get_point(context, 1)

        self.target = context.scene.sketcher.entities.add_line_3d(p1, p2)
        ignore_hover(self.target)
        return True

    def continue_draw(self):
        last_state = self._state_data[1]
        if last_state["is_existing_entity"]:
            return False

        # also not when last state has coincident constraint
        if last_state.get("coincident"):
            return False
        return True

    def fini(self, context, succeede):
        if hasattr(self, "target"):
            logger.debug("Add: {}".format(self.target))

        if succeede:
            if self.has_coincident:
                solve_system(context)


wp_state1_doc = ("Origin", "Pick or place workplanes's origin.")
wp_state2_doc = ("Orientation", "Set workplane's orientation.")


class View3D_OT_slvs_add_workplane(Operator, Operator3d):
    bl_idname = "view3d.slvs_add_workplane"
    bl_label = "Add Solvespace Workplane"
    bl_options = {"REGISTER", "UNDO"}

    states = (
        state_from_args(
            wp_state1_doc[0],
            description=wp_state1_doc[1],
            pointer="p1",
            types=types_point_3d,
        ),
        state_from_args(
            wp_state2_doc[0],
            description=wp_state2_doc[1],
            state_func="get_orientation",
            pointer="nm",
            types=class_defines.normal_3d,
            interactive=True,
            create_element="create_normal3d",
        ),
    )


    __doc__ = stateful_op_desc(
        "Add a workplane",
        state_desc(*wp_state1_doc, types_point_3d),
        state_desc(*wp_state2_doc, None),
    )

    def get_normal(self, context, index):
        states = self.get_states_definition()
        state = states[index]
        data = self._state_data[index]
        type = data["type"]
        sse = context.scene.sketcher.entities

        if type == bpy.types.MeshPolygon:
            ob_name, nm_index = self.get_state_pointer(index=index, implicit=True)
            ob = bpy.data.objects[ob_name]
            return sse.add_ref_normal_3d(ob, nm_index)
        return getattr(self, state.pointer)

    def get_orientation(self, context, coords):
        # TODO: also support edges
        data = self.state_data
        ob, type, index = get_mesh_element(context, coords, edge=False, face=True)

        p1 = self.get_point(context, 0)
        mousepos = functions.get_placement_pos(context, coords)
        vec = mousepos - p1.location
        return global_data.Z_AXIS.rotation_difference(vec).to_euler()

    def create_normal3d(self, context, values, state, state_data):
        sse = context.scene.sketcher.entities

        v = values[0].to_quaternion()
        nm = sse.add_normal_3d(v)
        state_data["type"] = class_defines.SlvsNormal3D
        return nm.slvs_index

    def main(self, context):
        sse = context.scene.sketcher.entities
        p1 = self.get_point(context, 0)
        nm = self.get_normal(context, 1)
        self.target = sse.add_workplane(p1, nm)
        ignore_hover(self.target)
        return True

    def fini(self, context, succeede):
        if hasattr(self, "target"):
            logger.debug("Add: {}".format(self.target))

        if succeede:
            if self.has_coincident:
                solve_system(context)


wp_face_state1_doc = ("Face", "Pick a mesh face to use as workplanes's transformation.")


class View3D_OT_slvs_add_workplane_face(Operator, Operator3d):
    bl_idname = "view3d.slvs_add_workplane_face"
    bl_label = "Add Solvespace Workplane"
    bl_options = {"REGISTER", "UNDO"}


    states = (
        state_from_args(
            wp_face_state1_doc[0],
            description=wp_face_state1_doc[1],
            use_create=False,
            pointer="face",
            types=(bpy.types.MeshPolygon, ),
            interactive=True,
        ),
    )

    __doc__ = stateful_op_desc(
        "Add a statically placed workplane, orientation and location is copied from selected mesh face",
        state_desc(*wp_face_state1_doc, types_point_3d),
    )

    def main(self, context):
        sse = context.scene.sketcher.entities

        ob_name, face_index = self.get_state_pointer(index=0, implicit=True)
        ob = get_evaluated_obj(context, bpy.data.objects[ob_name])
        mesh = ob.data
        face = mesh.polygons[face_index]

        mat_obj = ob.matrix_world
        quat = class_defines.get_face_orientation(mesh, face)
        quat.rotate(mat_obj)
        pos = mat_obj @ face.center
        origin = sse.add_point_3d(pos)
        nm = sse.add_normal_3d(quat)

        self.target = sse.add_workplane(origin, nm)
        ignore_hover(self.target)
        return True



from . import gizmos

sketch_state1_doc = ["Workplane", "Pick a workplane as base for the sketch."]

# TODO:
# - Draw sketches
class View3D_OT_slvs_add_sketch(Operator, Operator3d):
    bl_idname = "view3d.slvs_add_sketch"
    bl_label = "Add Sketch"
    bl_options = {"UNDO"}


    states = (
        state_from_args(
            sketch_state1_doc[0],
            description=sketch_state1_doc[1],
            pointer="wp",
            types=(class_defines.SlvsWorkplane,),
            property=None,
            use_create=False,
        ),
    )

    __doc__ = stateful_op_desc(
        "Add a sketch",
        state_desc(*sketch_state1_doc, (class_defines.SlvsWorkplane,)),
    )

    def ensure_preselect_gizmo(self, context, _coords):
        tool = context.workspace.tools.from_space_view3d_mode(context.mode)
        if tool.widget != gizmos.VIEW3D_GGT_slvs_preselection.bl_idname:
            bpy.ops.wm.tool_set_by_id(name="sketcher.slvs_select")
        return True

    def prepare_origin_elements(self, context, _coords):
        context.scene.sketcher.entities.ensure_origin_elements(context)
        return True

    def init(self, context, event):
        self.ensure_preselect_gizmo(context, None)
        self.prepare_origin_elements(context, None)
        bpy.ops.ed.undo_push(message="Ensure Origin Elements")
        context.scene.sketcher.show_origin = True

    def main(self, context):
        sse = context.scene.sketcher.entities
        sketch = sse.add_sketch(self.wp)

        # Add point at origin
        # NOTE: Maybe this could create a reference entity of the main origin?
        p = sse.add_point_2d((0.0, 0.0), sketch)
        p.fixed = True

        context.scene.sketcher.active_sketch = sketch
        self.target = sketch
        return True

    def fini(self, context, succeede):
        context.scene.sketcher.show_origin = False
        if hasattr(self, "target"):
            logger.debug("Add: {}".format(self.target))

        if succeede:
            self.wp.visible = False


p2d_state1_doc = ("Coordinates", "Set point's coordinates on the sketch.")


class View3D_OT_slvs_add_point2d(Operator, Operator2d):
    bl_idname = "view3d.slvs_add_point2d"
    bl_label = "Add Solvespace 2D Point"
    bl_options = {"REGISTER", "UNDO"}

    coordinates: FloatVectorProperty(name="Coordinates", size=2)

    states = (
        state_from_args(
            p2d_state1_doc[0],
            description=p2d_state1_doc[1],
            property="coordinates",
        ),
    )

    __doc__ = stateful_op_desc(
        "Add a point to the active sketch",
        state_desc(*p2d_state1_doc, None),
    )

    def main(self, context):
        sketch = self.sketch
        self.target = context.scene.sketcher.entities.add_point_2d(
            self.coordinates, sketch
        )

        # Store hovered entity to use for auto-coincident since it doesn't get
        # stored for non-interactive tools
        hovered = global_data.hover
        if self._check_constrain(context, hovered):
            self.state_data["hovered"] = hovered

        self.add_coincident(context, self.target, self.state, self.state_data)
        return True

    def fini(self, context, succeede):
        if hasattr(self, "target"):
            logger.debug("Add: {}".format(self.target))

        if succeede:
            if self.has_coincident:
                solve_system(context, sketch=self.sketch)

types_point_2d = (
    *class_defines.point_2d,
    *((bpy.types.MeshVertex,) if False else ()),
)


l2d_state1_doc = ("Startpoint", "Pick or place line's starting Point.")
l2d_state2_doc = ("Endpoint", "Pick or place line's ending Point.")


class View3D_OT_slvs_add_line2d(Operator, Operator2d):
    bl_idname = "view3d.slvs_add_line2d"
    bl_label = "Add Solvespace 2D Line"
    bl_options = {"REGISTER", "UNDO"}

    continuous_draw: BoolProperty(name="Continuous Draw", default=True)

    states = (
        state_from_args(
            l2d_state1_doc[0],
            description=l2d_state1_doc[1],
            pointer="p1",
            types=types_point_2d,
        ),
        state_from_args(
            l2d_state2_doc[0],
            description=l2d_state2_doc[1],
            pointer="p2",
            types=types_point_2d,
            interactive=True,
        ),
    )

    __doc__ = stateful_op_desc(
        "Add a line to the active sketch",
        state_desc(*l2d_state1_doc, types_point_2d),
        state_desc(*l2d_state2_doc, types_point_2d),
    )

    def main(self, context):
        wp = self.sketch.wp
        p1, p2 = self.get_point(context, 0), self.get_point(context, 1)

        self.target = context.scene.sketcher.entities.add_line_2d(
            p1, p2, self.sketch
        )

        # auto vertical/horizontal constraint
        constraints = context.scene.sketcher.constraints
        vec_dir = self.target.direction_vec()
        if vec_dir.length:
            angle = vec_dir.angle(Vector((1, 0)))

            threshold = 0.1
            if angle < threshold or angle > math.pi - threshold:
                constraints.add_horizontal(self.target, sketch=self.sketch)
            elif (math.pi / 2 - threshold) < angle < (math.pi / 2 + threshold):
                constraints.add_vertical(self.target, sketch=self.sketch)

        ignore_hover(self.target)
        return True

    def continue_draw(self):
        last_state = self._state_data[1]
        if last_state["is_existing_entity"]:
            return False

        # also not when last state has coincident constraint
        if last_state.get("coincident"):
            return False
        return True

    def fini(self, context, succeede):
        if hasattr(self, "target"):
            logger.debug("Add: {}".format(self.target))

        if succeede:
            if self.has_coincident:
                solve_system(context, sketch=self.sketch)


circle_state1_doc = ("Center", "Pick or place circle's center point.")
circle_state2_doc = ("Radius", "Set circle's radius.")


class View3D_OT_slvs_add_circle2d(Operator, Operator2d):
    bl_idname = "view3d.slvs_add_circle2d"
    bl_label = "Add Solvespace 2D Circle"
    bl_options = {"REGISTER", "UNDO"}

    radius: FloatProperty(name="Radius", subtype="DISTANCE", unit="LENGTH")

    states = (
        state_from_args(
            circle_state1_doc[0],
            description=circle_state1_doc[1],
            pointer="ct",
            types=types_point_2d,
        ),
        state_from_args(
            circle_state2_doc[0],
            description=circle_state2_doc[1],
            property="radius",
            state_func="get_radius",
            interactive=True,
            allow_prefill=False,
        ),
    )

    __doc__ = stateful_op_desc(
        "Add a circle to the active sketch",
        state_desc(*circle_state1_doc, types_point_2d),
        state_desc(*circle_state2_doc, None),
    )

    def get_radius(self, context, coords):
        wp = self.sketch.wp
        pos = self.state_func(context, coords)
        if pos == None:
            return None

        delta = Vector(pos) - self.ct.co
        radius = delta.length
        return radius

    def main(self, context):
        wp = self.sketch.wp
        ct = self.get_point(context, 0)
        self.target = context.scene.sketcher.entities.add_circle(
            wp.nm, ct, self.radius, self.sketch
        )
        ignore_hover(self.target)
        return True

    def fini(self, context, succeede):
        if hasattr(self, "target"):
            logger.debug("Add: {}".format(self.target))

        if succeede:
            if self.has_coincident:
                solve_system(context, sketch=self.sketch)


arc_state1_doc = ("Center", "Pick or place center point.")
arc_state2_doc = ("Startpoint", "Pick or place starting point.")
arc_state3_doc = ("Endpoint", "Pick or place ending point.")


class View3D_OT_slvs_add_arc2d(Operator, Operator2d):
    bl_idname = "view3d.slvs_add_arc2d"
    bl_label = "Add Solvespace 2D Arc"
    bl_options = {"REGISTER", "UNDO"}

    states = (
        state_from_args(
            arc_state1_doc[0],
            description=arc_state1_doc[1],
            pointer="ct",
            types=types_point_2d,
        ),
        state_from_args(
            arc_state2_doc[0],
            description=arc_state2_doc[1],
            pointer="p1",
            types=types_point_2d,
            allow_prefill=False,
        ),
        state_from_args(
            arc_state3_doc[0],
            description=arc_state3_doc[1],
            pointer="p2",
            types=types_point_2d,
            state_func="get_endpoint_pos",
            interactive=True,
        ),
    )

    __doc__ = stateful_op_desc(
        "Add an arc to the active sketch",
        state_desc(*arc_state1_doc, types_point_2d),
        state_desc(*arc_state2_doc, types_point_2d),
        state_desc(*arc_state3_doc, types_point_2d),
    )

    def get_endpoint_pos(self, context, coords):
        mouse_pos = self.state_func(context, coords)
        if mouse_pos == None:
            return None

        # Get angle to mouse pos
        ct = self.get_point(context, 0).co
        x, y = Vector(mouse_pos) - ct
        angle = math.atan2(y, x)

        # Get radius from distance ct - p1
        p1 = self.get_point(context, 1).co
        radius = (p1 - ct).length
        pos = functions.pol2cart(radius, angle) + ct
        return pos

    def solve_state(self, context, _event):
        sketch = context.scene.sketcher.active_sketch
        solve_system(context, sketch=sketch)
        return True

    def main(self, context):
        ct, p1, p2 = self.get_point(context, 0), self.get_point(context, 1), self.get_point(context, 2)
        sketch = self.sketch
        sse = context.scene.sketcher.entities
        arc = sse.add_arc(sketch.wp.nm, ct, p1, p2, sketch)

        center = ct.co
        start = p1.co - center
        end = p2.co - center
        a = end.angle_signed(start)
        arc.invert_direction = a < 0

        ignore_hover(arc)
        self.target = arc
        return True

    def fini(self, context, succeede):
        if hasattr(self, "target"):
            logger.debug("Add: {}".format(self.target))
            self.solve_state(context, self.sketch)


rect_state1_doc = ("Startpoint", "Pick or place starting point.")
rect_state2_doc = ("Endpoint", "Pick or place ending point.")


class View3D_OT_slvs_add_rectangle(Operator, Operator2d):
    bl_idname = "view3d.slvs_add_rectangle"
    bl_label = "Add Rectangle"
    bl_options = {"REGISTER", "UNDO"}

    states = (
        state_from_args(
            rect_state1_doc[0],
            description=rect_state1_doc[1],
            pointer="p1",
            types=types_point_2d,
        ),
        state_from_args(
            rect_state2_doc[0],
            description=rect_state2_doc[1],
            pointer="p2",
            types=types_point_2d,
            interactive=True,
            create_element="create_point",
        ),
    )

    __doc__ = stateful_op_desc(
        "Add a rectangle to the active sketch",
        state_desc(*rect_state1_doc, types_point_2d),
        state_desc(*rect_state1_doc, types_point_2d),
    )

    def main(self, context):
        sketch = self.sketch
        sse = context.scene.sketcher.entities

        p1, p2 = self.get_point(context, 0), self.get_point(context, 1)
        p_lb, p_rt = p1, p2

        p_rb = sse.add_point_2d((p_rt.co.x, p_lb.co.y), sketch)
        p_lt = sse.add_point_2d((p_lb.co.x, p_rt.co.y), sketch)

        lines = []
        points = (p_lb, p_rb, p_rt, p_lt)
        for i, start in enumerate(points):
            end = points[i + 1 if i < len(points) - 1 else 0]

            l = sse.add_line_2d(start, end, sketch)
            lines.append(l)

        self.lines = lines

        for e in (*points, *lines):
            ignore_hover(e)
        return True

    def fini(self, context, succeede):
        if hasattr(self, "lines") and self.lines:
            ssc = context.scene.sketcher.constraints
            for i, line in enumerate(self.lines):
                func = ssc.add_horizontal if (i % 2) == 0 else ssc.add_vertical
                func(line, sketch=self.sketch)

            data = self._state_data.get(1)
            if data.get("is_numeric_edit", False):
                input = data.get("numeric_input")

                # constrain distance
                startpoint = getattr(self, self.get_states()[0].pointer)
                for val, line in zip(input, (self.lines[1], self.lines[2])):
                    if val == None:
                        continue
                    ssc.add_distance(
                        startpoint,
                        line,
                        sketch=self.sketch,
                        init=True,
                    )

        if succeede:
            if self.has_coincident:
                solve_system(context, sketch=self.sketch)

    def create_point(self, context, values, state, state_data):
        value = values[0]

        if state_data.get("is_numeric_edit", False):
            data = self._state_data.get(1)
            input = data.get("numeric_input")
            # use relative coordinates
            orig = getattr(self, self.get_states()[0].pointer).co

            for i, val in enumerate(input):
                if val == None:
                    continue
                value[i] = orig[i] + val

        sse = context.scene.sketcher.entities
        point = sse.add_point_2d(value, self.sketch)
        ignore_hover(point)

        self.add_coincident(context, point, state, state_data)
        state_data["type"] = class_defines.SlvsPoint2D
        return point.slvs_index


class View3D_OT_slvs_test(Operator, GenericEntityOp):
    bl_idname = "view3d.slvs_test"
    bl_label = "Test StateOps"
    bl_options = {"REGISTER", "UNDO"}


    states = (
        state_from_args(
            "ob",
            pointer="object",
            types=(bpy.types.Object,),
        ),
        state_from_args(
            "Pick Element",
            description="Pick an element to print",
            pointer="element",
            types=(
                *class_defines.point,
                *class_defines.line,
                *class_defines.curve,
                bpy.types.MeshVertex,
                bpy.types.MeshEdge,
                bpy.types.MeshPolygon,

            ),
        ),
    )

    def main(self, context):
        element = self.element
        if element:
            self.report({"INFO"}, "Picked element " + str(element))
            return True
        return False


class View3D_OT_invoke_tool(Operator):
    bl_idname = "view3d.invoke_tool"
    bl_label = "Invoke Tool"

    tool_name: StringProperty(name="Tool ID")

    # TODO: get the operator from tool attribute (tool.bl_operator)?
    operator: StringProperty(name="Operator ID")

    def execute(self, context):
        bpy.ops.wm.tool_set_by_id(name=self.tool_name)

        # get the tool operator props
        tool = context.workspace.tools.from_space_view3d_mode(context.mode)
        props = tool.operator_properties(self.operator)

        options = {}
        for p in props.rna_type.properties.keys():
            if p in ("bl_rna", "rna_type", "state_index"):
                continue
            if p.startswith("_"):
                continue

            default = props.rna_type.properties[p].default
            value = getattr(props, p)

            # NOTE: Setting all values might mess around with operators that check
            # if properties are set. Checking is_property_set here doesn't seem to work.
            # manually check if value is the same as the default however that also
            # seems to fail for vectorproperties and maybe others but prevents
            # the problems from caused by pointer set-state checking...
            if value != default:
                options[p] = value

        options["wait_for_input"] = True

        op_name = self.operator.split(".", 1)
        op = getattr(getattr(bpy.ops, op_name[0]), op_name[1])
        if op.poll():
            op("INVOKE_DEFAULT", **options)
        return {"FINISHED"}


def activate_sketch(context, index, operator):
    props = context.scene.sketcher

    if index == props.active_sketch_i:
        return {"CANCELLED"}

    space_data = context.space_data

    sk = None
    if index != -1:
        sk = context.scene.sketcher.entities.get(index)
        if not sk:
            operator.report({"ERROR"}, "Invalid index: {}".format(index))
            return {"CANCELLED"}

        space_data.show_object_viewport_curve = False
        space_data.show_object_viewport_mesh = False
    else:
        space_data.show_object_viewport_curve = True
        space_data.show_object_viewport_mesh = True

    logger.debug("Activate: {}".format(sk))
    props.active_sketch_i = index

    update_convertor_geometry(context.scene)
    context.area.tag_redraw()
    return {"FINISHED"}


class View3D_OT_slvs_set_active_sketch(Operator):
    """Set the active sketch"""

    bl_idname = "view3d.slvs_set_active_sketch"
    bl_label = "Set active Sketch"
    bl_options = {"UNDO"}

    index: IntProperty(default=-1)

    @classmethod
    def poll(cls, context):
        return True

    def execute(self, context):
        return activate_sketch(context, self.index, self)


def flatten_deps(entity):
    """Return flattened list of entities given entity depends on"""
    list = []

    def walker(entity, is_root=False):
        if entity in list:
            return
        if not is_root:
            list.append(entity)
        if not hasattr(entity, "dependencies"):
            return
        for e in entity.dependencies():
            if e in list:
                continue
            walker(e)

    walker(entity, is_root=True)
    return list


def is_referenced(entity, context):
    """Check if entity is a dependency of another entity"""
    for e in context.scene.sketcher.entities.all:
        if entity in flatten_deps(e):
            return True
    return False


def get_sketch_deps_indecies(sketch, context):
    deps = []
    for e in context.scene.sketcher.entities.all:
        if not hasattr(e, "sketch_i"):
            continue
        if sketch.slvs_index != e.sketch.slvs_index:
            continue
        deps.append(e.slvs_index)
    return deps


def get_constraint_local_indices(entity, context):
    constraints = context.scene.sketcher.constraints
    ret_list = []

    for data_coll in constraints.get_lists():
        indices = []
        for c in data_coll:
            if entity in c.dependencies():
                indices.append(constraints.get_index(c))
        ret_list.append((data_coll, indices))
    return ret_list


class View3D_OT_slvs_delete_entity(Operator, HighlightElement):
    """Delete Entity by index or based on the selection if index isn't provided
    """
    bl_idname = "view3d.slvs_delete_entity"
    bl_label = "Delete Solvespace Entity"
    bl_options = {"UNDO"}
    bl_description = (
        "Delete Entity by index or based on the selection if index isn't provided"
    )

    index: IntProperty(default=-1)

    @classmethod
    def poll(cls, context):
        return True

    @staticmethod
    def main(context, index, operator):
        entities = context.scene.sketcher.entities
        entity = entities.get(index)

        if not entity:
            return {"CANCELLED"}

        if isinstance(entity, class_defines.SlvsSketch):
            if context.scene.sketcher.active_sketch_i != -1:
                activate_sketch(context, -1, operator)
            entity.remove_objects()

            deps = get_sketch_deps_indecies(entity, context)
            deps.sort(reverse=True)

            for i in deps:
                operator.delete(entities.get(i), context)

        elif is_referenced(entity, context):
            operator.report(
                {"WARNING"},
                "Cannot delete {}, other entities depend on it.".format(entity),
            )
            return {"CANCELLED"}

        operator.delete(entity, context)

    @staticmethod
    def delete(entity, context):
        entity.selected = False

        # Delete constraints that depend on entity
        constraints = context.scene.sketcher.constraints

        for data_coll, indices in get_constraint_local_indices(entity, context):
            if not indices:
                continue
            indices.sort(reverse=True)
            for i in indices:
                logger.debug("Delete: {}".format(data_coll[i]))
                data_coll.remove(i)

        logger.debug("Delete: {}".format(entity))
        entities = context.scene.sketcher.entities
        entities.remove(entity.slvs_index)

    def execute(self, context):
        index = self.index

        if index != -1:
            self.main(context, index, self)
        else:
            indices = []
            for e in context.scene.sketcher.entities.selected_entities:
                indices.append(e.slvs_index)

            indices.sort(reverse=True)
            for i in indices:
                e = context.scene.sketcher.entities.get(i)

                # NOTE: this might be slow when a lot of entities are selected, improve!
                if is_referenced(e, context):
                    continue
                self.delete(e, context)

        functions.refresh(context)
        return {"FINISHED"}


from .global_data import WpReq

state_docstr = "Pick entity to constrain."


class GenericConstraintOp(GenericEntityOp):
    initialized: BoolProperty(options={"SKIP_SAVE", "HIDDEN"})
    _entity_prop_names = ("entity1", "entity2", "entity3", "entity4")

    @classmethod
    def poll(cls, context):
        return True

    def _available_entities(self):
        # Gets entities that are already set
        cls = class_defines.SlvsConstraints.cls_from_type(self.type)
        entities = [None] * len(cls.signature)
        for i, name in enumerate(self._entity_prop_names):
            if hasattr(self, name):
                e = getattr(self, name)
                if not e:
                    continue
                entities[i] = e
        return entities

    @classmethod
    def states(cls, operator=None):
        states = []

        cls_constraint = class_defines.SlvsConstraints.cls_from_type(cls.type)

        for i, _ in enumerate(cls_constraint.signature):
            name_index = i + 1
            if hasattr(cls_constraint, "get_types") and operator:
                types = cls_constraint.get_types(i, *operator._available_entities())
            else:
                types = cls_constraint.signature[i]


            states.append(
                state_from_args(
                    "Entity " + str(name_index),
                    description=state_docstr,
                    pointer="entity" + str(name_index),
                    property=None,
                    types=types,
                )
            )
        return states

    def initialize_constraint(self):
        c = self.target
        if not self.initialized and hasattr(c, "init_props"):
            value, setting = c.init_props()
            if value is not None:
                self.value = value
            if setting is not None:
                self.setting = setting
        self.initialized = True

    @classmethod
    def description(cls, context, properties):
        constraint_type = cls.type
        cls_constraint = class_defines.SlvsConstraints.cls_from_type(constraint_type)

        states = [state_desc(s.name, s.description, s.types) for s in cls.get_states_definition()]

        return stateful_op_desc("Add {} constraint".format(cls_constraint.label), *states)

    def fill_entities(self):
        c = self.target
        args = []
        # fill in entities!
        for prop in self._entity_prop_names:
            if hasattr(c, prop):
                value = getattr(self, prop)
                setattr(c, prop, value)
                args.append(value)
        return args

    def main(self, context):
        c = self.target = context.scene.sketcher.constraints.new_from_type(self.type)
        self.sketch = context.scene.sketcher.active_sketch
        entities = self.fill_entities()
        c.sketch = self.sketch

        self.initialize_constraint()

        if hasattr(c, "value"):
            c["value"] = self.value
        if hasattr(c, "setting"):
            c["setting"] = self.setting

        deselect_all(context)
        solve_system(context, sketch=self.sketch)
        functions.refresh(context)
        return True

    def fini(self, context, succeede):
        if hasattr(self, "target"):
            logger.debug("Add: {}".format(self.target))

    def draw(self, context):
        layout = self.layout

        c = self.target
        if not c:
            return

        if hasattr(c, "value"):
            layout.prop(self, "value")
        if hasattr(c, "setting"):
            layout.prop(self, "setting")

        if hasattr(self, "draw_settings"):
            self.draw_settings(context)


# Dimensional constraints
class VIEW3D_OT_slvs_add_distance(
    Operator, GenericConstraintOp
):
    bl_idname = "view3d.slvs_add_distance"
    bl_label = "Distance"
    bl_options = {"UNDO", "REGISTER"}

    value: FloatProperty(
        name="Distance", subtype="DISTANCE", unit="LENGTH", min=0.0, options={"SKIP_SAVE"}
    )
    align: EnumProperty(name="Alignment", items=class_defines.align_items)
    type = "DISTANCE"

    def fini(self, context, succeede):
        super().fini(context, succeede)
        if hasattr(self, "target"):
            self.target.align = self.align
            self.target.draw_offset = 0.05 * context.region_data.view_distance

    def draw_settings(self, context):
        if not hasattr(self, "target"):
            return

        layout = self.layout

        row = layout.row()
        row.active = self.target.use_align()
        row.prop(self, "align")


class VIEW3D_OT_slvs_add_angle(
    Operator, GenericConstraintOp
):
    bl_idname = "view3d.slvs_add_angle"
    bl_label = "Angle"
    bl_options = {"UNDO", "REGISTER"}

    value: FloatProperty(
        name="Angle", subtype="ANGLE", unit="ROTATION", options={"SKIP_SAVE"}
    )
    setting: BoolProperty(name="Invert")
    type = "ANGLE"

    def fini(self, context, succeede):
        super().fini(context, succeede)
        if hasattr(self, "target"):
            self.target.draw_offset = 0.1 * context.region_data.view_distance

class VIEW3D_OT_slvs_add_diameter(
    Operator, GenericConstraintOp
):
    bl_idname = "view3d.slvs_add_diameter"
    bl_label = "Diameter"
    bl_options = {"UNDO", "REGISTER"}

    # Either Radius or Diameter
    value: FloatProperty(
        name="Size", subtype="DISTANCE", unit="LENGTH", options={"SKIP_SAVE"}
    )
<<<<<<< HEAD
    setting: BoolProperty(name="Use radius")
=======
    setting: BoolProperty(name="Use Radius")
>>>>>>> cb6edba1
    type = "DIAMETER"


# Geomteric constraints
class VIEW3D_OT_slvs_add_coincident(
    Operator, GenericConstraintOp
):
    bl_idname = "view3d.slvs_add_coincident"
    bl_label = "Coincident"
    bl_options = {"UNDO", "REGISTER"}

    type = "COINCIDENT"

    def main(self, context):
        p1, p2 = self.entity1, self.entity2
        if all([e.is_point() for e in (p1, p2)]):
            # Implicitly merge points
            class_defines.update_pointers(context.scene, p1.slvs_index, p2.slvs_index)
            context.scene.sketcher.entities.remove(p1.slvs_index)
            solve_system(context, context.scene.sketcher.active_sketch)
            return True
        return super().main(context)

class VIEW3D_OT_slvs_add_equal(
    Operator, GenericConstraintOp
):
    bl_idname = "view3d.slvs_add_equal"
    bl_label = "Equal"
    bl_options = {"UNDO", "REGISTER"}

    type = "EQUAL"


class VIEW3D_OT_slvs_add_vertical(
    Operator, GenericConstraintOp
):
    bl_idname = "view3d.slvs_add_vertical"
    bl_label = "Vertical"
    bl_options = {"UNDO", "REGISTER"}

    type = "VERTICAL"


class VIEW3D_OT_slvs_add_horizontal(
    Operator, GenericConstraintOp
):
    bl_idname = "view3d.slvs_add_horizontal"
    bl_label = "Horizontal"
    bl_options = {"UNDO", "REGISTER"}

    type = "HORIZONTAL"


class VIEW3D_OT_slvs_add_parallel(
    Operator, GenericConstraintOp
):
    bl_idname = "view3d.slvs_add_parallel"
    bl_label = "Parallel"
    bl_options = {"UNDO", "REGISTER"}

    type = "PARALLEL"


class VIEW3D_OT_slvs_add_perpendicular(
    Operator, GenericConstraintOp
):
    bl_idname = "view3d.slvs_add_perpendicular"
    bl_label = "Perpendicular"
    bl_options = {"UNDO", "REGISTER"}

    type = "PERPENDICULAR"


class VIEW3D_OT_slvs_add_tangent(
    Operator, GenericConstraintOp, GenericEntityOp
):
    bl_idname = "view3d.slvs_add_tangent"
    bl_label = "Tangent"
    bl_options = {"UNDO", "REGISTER"}

    type = "TANGENT"


class VIEW3D_OT_slvs_add_midpoint(
    Operator, GenericConstraintOp, GenericEntityOp
):
    bl_idname = "view3d.slvs_add_midpoint"
    bl_label = "Midpoint"
    bl_options = {"UNDO", "REGISTER"}

    type = "MIDPOINT"


class VIEW3D_OT_slvs_add_ratio(
    Operator, GenericConstraintOp, GenericEntityOp
):

    value: FloatProperty(
        name="Ratio", subtype="UNSIGNED", options={"SKIP_SAVE"}, min=0.0
    )
    bl_idname = "view3d.slvs_add_ratio"
    bl_label = "Ratio"
    bl_options = {"UNDO", "REGISTER"}

    type = "RATIO"


class View3D_OT_slvs_delete_constraint(Operator, HighlightElement):
    """Delete constraint by type and index
    """
    bl_idname = "view3d.slvs_delete_constraint"
    bl_label = "Delete Constraint"
    bl_options = {"UNDO"}
    bl_description = "Delete Constraint"

    type: StringProperty(name="Type")
    index: IntProperty(default=-1)

    @classmethod
    def poll(cls, context):
        return True

    @classmethod
    def description(cls, context, properties):
        cls.handle_highlight_hover(context, properties)
        if properties.type:
            return "Delete: " + properties.type.capitalize()
        return ""

    def execute(self, context):
        constraints = context.scene.sketcher.constraints

        # NOTE: It's not really necessary to first get the
        # constraint from it's index before deleting

        constr = constraints.get_from_type_index(self.type, self.index)
        logger.debug("Delete: {}".format(constr))

        constraints.remove(constr)

        sketch = context.scene.sketcher.active_sketch
        solve_system(context, sketch=sketch)
        functions.refresh(context)
        return {"FINISHED"}


class View3D_OT_slvs_tweak_constraint_value_pos(Operator):
    bl_idname = "view3d.slvs_tweak_constraint_value_pos"
    bl_label = "Tweak Constraint"
    bl_options = {"UNDO"}
    bl_description = "Tweak constraint's value or display position"

    type: StringProperty(name="Type")
    index: IntProperty(default=-1)

    @classmethod
    def poll(cls, context):
        return True

    def invoke(self, context, event):
        self.tweak = False
        self.init_mouse_pos = Vector((event.mouse_region_x, event.mouse_region_y))
        context.window_manager.modal_handler_add(self)
        return {"RUNNING_MODAL"}

    def modal(self, context, event):
        delta = (
            self.init_mouse_pos - Vector((event.mouse_region_x, event.mouse_region_y))
        ).length
        if not self.tweak and delta > 6:
            self.tweak = True

        if event.type == "LEFTMOUSE" and event.value == "RELEASE":
            if not self.tweak:
                self.execute(context)
            return {"FINISHED"}

        if not self.tweak:
            return {"RUNNING_MODAL"}

        coords = event.mouse_region_x, event.mouse_region_y

        constraints = context.scene.sketcher.constraints
        constr = constraints.get_from_type_index(self.type, self.index)

        origin, end_point = functions.get_picking_origin_end(context, coords)
        pos = intersect_line_plane(origin, end_point, *constr.draw_plane())

        mat = constr.matrix_basis()
        pos = mat.inverted() @ pos

        constr.update_draw_offset(pos, context.preferences.system.ui_scale)
        context.space_data.show_gizmo = True
        return {"RUNNING_MODAL"}

    def execute(self, context):
        bpy.ops.view3d.slvs_context_menu(type=self.type, index=self.index)
        return {"FINISHED"}


from bl_operators.presets import AddPresetBase


class SKETCHER_OT_add_preset_theme(AddPresetBase, Operator):
    """Add an Theme Preset"""

    bl_idname = "bgs.theme_preset_add"
    bl_label = "Add Theme Preset"
    preset_menu = "SKETCHER_MT_theme_presets"

    preset_defines = [
        'prefs = bpy.context.preferences.addons["CAD_Sketcher"].preferences',
        "theme = prefs.theme_settings",
        "entity = theme.entity",
        "constraint = theme.constraint",
    ]

    preset_values = [
        "entity.default",
        "entity.highlight",
        "entity.selected",
        "entity.selected_highlight",
        "entity.inactive",
        "entity.inactive_selected",
        "constraint.default",
        "constraint.highlight",
        "constraint.failed",
        "constraint.failed_highlight",
        "constraint.text",
    ]

    preset_subdir = "bgs/theme"

def mesh_from_temporary(mesh, name, existing_mesh=None):
    import bmesh
    bm = bmesh.new()
    bm.from_mesh(mesh)

    bmesh.ops.dissolve_limit(bm, angle_limit=math.radians(0.1), verts=bm.verts, edges=bm.edges)

    if existing_mesh:
        existing_mesh.clear_geometry()
        new_mesh = existing_mesh
    else:
        new_mesh = bpy.data.meshes.new(name)
    bm.to_mesh(new_mesh)
    bm.free()
    return new_mesh


def _cleanup_data(sketch, mode):
    if sketch.target_object and mode != "MESH":
        sketch.target_object.sketch_index = -1
        bpy.data.objects.remove(sketch.target_object, do_unlink=True)
        sketch.target_object = None
    if sketch.target_curve_object and mode != "BEZIER":
        sketch.target_curve_object.sketch_index = -1
        bpy.data.objects.remove(sketch.target_curve_object, do_unlink=True)
        sketch.target_curve_object = None

def _link_unlink_object(scene, ob, keep):
    objects = scene.collection.objects
    exists = ob.name in objects

    if exists:
        if not keep:
            objects.unlink(ob)
    elif keep:
        objects.link(ob)

def update_convertor_geometry(scene):
    for sketch in scene.sketcher.entities.sketches:
        mode = sketch.convert_type
        if sketch.convert_type == "NONE":
            _cleanup_data(sketch, mode)
            continue

        data = bpy.data
        name = sketch.name

        # Create curve object
        if not sketch.target_curve_object:
            curve = bpy.data.objects.data.curves.new(name, "CURVE")
            object = bpy.data.objects.new(name, curve)
            sketch.target_curve_object = object
        else:
            # Clear curve data
            sketch.target_curve_object.data.splines.clear()


        # Convert geometry to curve data
        conv = convertors.BezierConvertor(scene, sketch)
        conv.run()
        # TODO: Avoid re-converting sketches where nothing has changed!
        logger.info("Convert sketch {} to {}: ".format(sketch, mode.lower()))
        curve_data = sketch.target_curve_object.data
        conv.to_bezier(curve_data)
        data = curve_data

        # Link / unlink curve object
        _link_unlink_object(scene, sketch.target_curve_object, mode == "BEZIER")

        if mode == "MESH":
            # Create mesh data
            temp_mesh = sketch.target_curve_object.to_mesh()
            mesh = mesh_from_temporary(temp_mesh, name, existing_mesh=(sketch.target_object.data if sketch.target_object else None))
            sketch.target_curve_object.to_mesh_clear()

            # Create mesh object
            if not sketch.target_object:
                mesh_object = bpy.data.objects.new(name, mesh)
                scene.collection.objects.link(mesh_object)
                sketch.target_object = mesh_object
            else:
                sketch.target_object.data = mesh


        _cleanup_data(sketch, mode)

        target_ob = sketch.target_object if mode == "MESH" else sketch.target_curve_object
        target_ob.matrix_world = sketch.wp.matrix_basis

        target_ob.sketch_index = sketch.slvs_index


constraint_operators = (
    VIEW3D_OT_slvs_add_distance,
    VIEW3D_OT_slvs_add_diameter,
    VIEW3D_OT_slvs_add_angle,
    VIEW3D_OT_slvs_add_coincident,
    VIEW3D_OT_slvs_add_equal,
    VIEW3D_OT_slvs_add_vertical,
    VIEW3D_OT_slvs_add_horizontal,
    VIEW3D_OT_slvs_add_parallel,
    VIEW3D_OT_slvs_add_perpendicular,
    VIEW3D_OT_slvs_add_tangent,
    VIEW3D_OT_slvs_add_midpoint,
    VIEW3D_OT_slvs_add_ratio,
)

classes = (
    View3D_OT_slvs_register_draw_cb,
    View3D_OT_slvs_unregister_draw_cb,
    View3D_OT_slvs_select,
    View3D_OT_slvs_select_all,
    View3D_OT_slvs_context_menu,
    View3D_OT_slvs_show_solver_state,
    View3D_OT_slvs_tweak,
    View3D_OT_slvs_add_point3d,
    VIEW3D_OT_slvs_write_selection_texture,
    View3D_OT_slvs_add_line3d,
    View3D_OT_slvs_add_workplane,
    View3D_OT_slvs_add_workplane_face,
    View3D_OT_slvs_add_sketch,
    View3D_OT_slvs_add_point2d,
    View3D_OT_slvs_add_line2d,
    View3D_OT_slvs_add_circle2d,
    View3D_OT_slvs_add_arc2d,
    View3D_OT_slvs_add_rectangle,
    View3D_OT_slvs_test,
    View3D_OT_invoke_tool,
    View3D_OT_slvs_set_active_sketch,
    View3D_OT_slvs_delete_entity,
    *constraint_operators,
    View3D_OT_slvs_solve,
    View3D_OT_slvs_delete_constraint,
    View3D_OT_slvs_tweak_constraint_value_pos,
    SKETCHER_OT_add_preset_theme,
)


def register():
    for cls in classes:
        if issubclass(cls, StatefulOperator):
            cls.register_properties()

        bpy.utils.register_class(cls)


def unregister():
    if global_data.offscreen:
        global_data.offscreen.free()
        global_data.offscreen = None

    for cls in reversed(classes):
        bpy.utils.unregister_class(cls)<|MERGE_RESOLUTION|>--- conflicted
+++ resolved
@@ -3074,11 +3074,8 @@
     value: FloatProperty(
         name="Size", subtype="DISTANCE", unit="LENGTH", options={"SKIP_SAVE"}
     )
-<<<<<<< HEAD
-    setting: BoolProperty(name="Use radius")
-=======
+
     setting: BoolProperty(name="Use Radius")
->>>>>>> cb6edba1
     type = "DIAMETER"
 
 
