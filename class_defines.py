--- conflicted
+++ resolved
@@ -2141,7 +2141,6 @@
     )
     setting: BoolProperty(name="Use Radius", get=use_radius_getter, set=use_radius_setter)
     leader_angle: FloatProperty(name="Leader Angle", default=45, subtype="ANGLE")
-    setting: BoolProperty(name="Use Radius", default=False)
     draw_inside: BoolProperty(name="Draw Inside", default=True)
     draw_offset: FloatProperty(name="Draw Offset", default=0)
     type = "DIAMETER"
@@ -2169,13 +2168,7 @@
 
     def init_props(self):
         # override default if appropriate
-<<<<<<< HEAD
-        if self.entity1.bl_rna.name == "SlvsArc":
-            self.setting = True
-#            return self.entity1.radius, self.setting
-#        else:
-        return self.entity1.radius * 2, self.setting
-=======
+
         value = self.entity1.radius
         if self.entity1.bl_rna.name == "SlvsArc":
             # Avoid triggering property's update callback
@@ -2184,7 +2177,6 @@
             value = value * 2
 
         return value, self.setting
->>>>>>> cb6edba1
 
     def matrix_basis(self):
         if self.sketch_i == -1:
@@ -2204,14 +2196,11 @@
 
     def draw_props(self, layout):
         layout.prop(self, "value")
-<<<<<<< HEAD
+
         layout.separator()
         row = layout.row()
-        row.prop(self, "setting", text="Use radius")
-
-=======
-        layout.prop(self, "setting")
->>>>>>> cb6edba1
+        row.prop(self, "setting")
+
 
     def value_placement(self, context):
         """location to display the constraint value"""
