from bpy.types import Operator, Context
from bpy.props import IntProperty, BoolProperty
from bpy.utils import register_classes_factory
import logging

from .utilities import select_extend, select_invert
from ..utilities.select import select_all, deselect_all
from .. import global_data
from ..declarations import Operators
from ..utilities.highlighting import HighlightElement
from ..utilities.select import mode_property
from ..gizmos.preselection import VIEW3D_GT_slvs_preselection

logger = logging.getLogger(__name__)


class View3D_OT_slvs_select(Operator, HighlightElement):
    """
    Select an entity

    Either the entity specified by the index property or the hovered index
    if the index property is not set. 
    
    When clicking on the same spot with overlapping entities, cycles through them.
    """

    bl_idname = Operators.Select
    bl_label = "Select Sketch Entities"

    index: IntProperty(name="Index", default=-1)
    mode: mode_property
    cycle: BoolProperty(name="Cycle through overlapping entities", default=False)

    def invoke(self, context, event):
        # When clicking directly, enable cycling behavior
        self.cycle = True
        return self.execute(context)

    def execute(self, context: Context):
        # Handle when directly selecting an entity by index (e.g., from UI)
        if self.properties.is_property_set("index") and self.index != -1:
            entity = context.scene.sketcher.entities.get(self.index)
            if entity:
                if self.mode == "SET":
                    deselect_all(context)
                
                value = True
                if self.mode == "SUBTRACT":
                    value = False
                if self.mode == "TOGGLE":
                    value = not entity.selected
                
                entity.selected = value
                context.area.tag_redraw()
                return {"FINISHED"}
        
        # Handle selection by hover
        index = global_data.hover
        hit = index != -1
        mode = self.mode

        # If we're in "SET" mode or nothing is hit, deselect all
        if mode == "SET" or not hit:
            deselect_all(context)

        if hit:
            # Check if we're trying to cycle through stacked entities
            if self.cycle and len(global_data.hover_stack) > 1:
                # Check if this is a click on already selected entity - if so, cycle
                entity = context.scene.sketcher.entities.get(index)
                if entity.selected and mode in ("SET", "TOGGLE"):
                    # Get all gizmo groups
                    for gizmogroup in context.window_manager.gizmo_group_properties:
                        # Find our preselection gizmo group
                        if gizmogroup.name == "preselection ggt":
                            # Find the gizmo instance
                            for space in context.workspace.screens[0].areas:
                                if space.type == 'VIEW_3D':
                                    for region in space.regions:
                                        if region.type == 'WINDOW':
                                            gizmo_instances = [g for g in region.gizmos if isinstance(g, VIEW3D_GT_slvs_preselection)]
                                            if gizmo_instances:
                                                # Cycle to the next entity
                                                gizmo_instances[0].cycle_hover_stack(context)
                                                # Now the hover has been updated, select the new entity
                                                index = global_data.hover
                                                entity = context.scene.sketcher.entities.get(index)
                                                entity.selected = True
                                                logger.info(f"Cycled to entity: {entity.name}")
                                                context.area.tag_redraw()
                                                return {"FINISHED"}
            
            # Normal selection behavior
            entity = context.scene.sketcher.entities.get(index)
<<<<<<< HEAD
=======
            
            # Add null check to prevent NoneType error
            if entity is None:
                self.report({"WARNING"}, "No entity found at index {}".format(index))
                return {"CANCELLED"}

>>>>>>> 33b33e46
            value = True
            if mode == "SUBTRACT":
                value = False
            if mode == "TOGGLE":
                value = not entity.selected

            entity.selected = value

        context.area.tag_redraw()
        return {"FINISHED"}


class View3D_OT_slvs_select_all(Operator):
    """Select / Deselect all entities"""

    bl_idname = Operators.SelectAll
    bl_label = "Select / Deselect Entities"

    deselect: BoolProperty(name="Deselect")

    def execute(self, context: Context):
        if self.deselect:
            deselect_all(context)
        else:
            select_all(context)
        context.area.tag_redraw()
        return {"FINISHED"}


class View3D_OT_slvs_select_invert(Operator):
    """Invert entities selection"""

    bl_idname = Operators.SelectInvert
    bl_label = "Invert entities selection"

    def execute(self, context: Context):
        select_invert(context)
        context.area.tag_redraw()
        return {"FINISHED"}


class View3D_OT_slvs_select_extend(Operator):
    """Select neighbour entities"""

    bl_idname = Operators.SelectExtend
    bl_label = "Select neighbour entities"

    def execute(self, context: Context):
        select_extend(context)
        context.area.tag_redraw()
        return {"FINISHED"}


class View3D_OT_slvs_select_extend_all(Operator):
    """Select neighbour entities"""

    bl_idname = Operators.SelectExtendAll
    bl_label = "Select neighbour entities"

    def execute(self, context: Context):
        while select_extend(context):
            pass
        context.area.tag_redraw()
        return {"FINISHED"}


register, unregister = register_classes_factory(
    (
        View3D_OT_slvs_select,
        View3D_OT_slvs_select_all,
        View3D_OT_slvs_select_invert,
        View3D_OT_slvs_select_extend,
        View3D_OT_slvs_select_extend_all,
    )
)<|MERGE_RESOLUTION|>--- conflicted
+++ resolved
@@ -92,15 +92,12 @@
             
             # Normal selection behavior
             entity = context.scene.sketcher.entities.get(index)
-<<<<<<< HEAD
-=======
             
             # Add null check to prevent NoneType error
             if entity is None:
                 self.report({"WARNING"}, "No entity found at index {}".format(index))
                 return {"CANCELLED"}
 
->>>>>>> 33b33e46
             value = True
             if mode == "SUBTRACT":
                 value = False
