import logging

import bpy
from bpy.types import Context, Operator

from .. import global_data
from ..declarations import Operators
from ..model.categories import NORMAL3D
from ..model.types import SlvsNormal3D
from ..solver import solve_system
from ..stateful_operator.state import state_from_args
from ..stateful_operator.utilities.geometry import get_evaluated_obj, get_mesh_element
from ..stateful_operator.utilities.register import register_stateops_factory
from ..utilities.geometry import get_face_orientation
from ..utilities.view import get_placement_pos
from .base_3d import Operator3d
from .constants import types_point_3d
from .utilities import ignore_hover

logger = logging.getLogger(__name__)


class View3D_OT_slvs_add_workplane(Operator, Operator3d):
    """Add a workplane"""

    bl_idname = Operators.AddWorkPlane
    bl_label = "Add Solvespace Workplane"
    bl_options = {"REGISTER", "UNDO"}

    wp_state1_doc = ("Origin", "Pick or place workplanes's origin.")
    wp_state2_doc = ("Orientation", "Set workplane's orientation.")

    states = (
        state_from_args(
            wp_state1_doc[0],
            description=wp_state1_doc[1],
            pointer="p1",
            types=types_point_3d,
        ),
        state_from_args(
            wp_state2_doc[0],
            description=wp_state2_doc[1],
            state_func="get_orientation",
            pointer="nm",
            types=NORMAL3D,
            interactive=True,
            create_element="create_normal3d",
        ),
    )

    def get_normal(self, context: Context, index: int):
        states = self.get_states_definition()
        state = states[index]
        data = self._state_data[index]
        type = data["type"]
        sse = context.scene.sketcher.entities

        if type == bpy.types.MeshPolygon:
            ob_name, nm_index = self.get_state_pointer(index=index, implicit=True)
            ob = bpy.data.objects[ob_name]
            return sse.add_ref_normal_3d(ob, nm_index)
        return getattr(self, state.pointer)

    def get_orientation(self, context: Context, coords):
        # TODO: also support edges
        data = self.state_data
        ob, type, index = get_mesh_element(context, coords, edge=False, face=True)

        p1 = self.get_point(context, 0)
        mousepos = get_placement_pos(context, coords)
        vec = mousepos - p1.location
        return global_data.Z_AXIS.rotation_difference(vec).to_euler()

    def create_normal3d(self, context: Context, values, state, state_data):
        sse = context.scene.sketcher.entities

        v = values[0].to_quaternion()
        nm = sse.add_normal_3d(v)
        state_data["type"] = SlvsNormal3D
        return nm.slvs_index

    def main(self, context: Context):
        sse = context.scene.sketcher.entities
        p1 = self.get_point(context, 0)
        nm = self.get_normal(context, 1)
        self.target = sse.add_workplane(p1, nm)
        ignore_hover(self.target)
        return True

    def fini(self, context: Context, succeede: bool):
        if hasattr(self, "target"):
            logger.debug("Add: {}".format(self.target))

        if succeede:
            if self.has_coincident():
                solve_system(context)


class View3D_OT_slvs_add_workplane_face(Operator, Operator3d):
    """Add a statically placed workplane, orientation and location is copied from selected mesh face"""

    bl_idname = Operators.AddWorkPlaneFace
    bl_label = "Add Solvespace Workplane"
    bl_options = {"REGISTER", "UNDO"}

    wp_face_state1_doc = (
        "Face",
        "Pick a mesh face to use as workplanes's transformation.",
    )

    states = (
        state_from_args(
            wp_face_state1_doc[0],
            description=wp_face_state1_doc[1],
            use_create=False,
            pointer="face",
            types=(bpy.types.MeshPolygon,),
            interactive=True,
        ),
    )

    def main(self, context: Context):
        sse = context.scene.sketcher.entities

        ob_name, face_index = self.get_state_pointer(index=0, implicit=True)
        ob = get_evaluated_obj(context, bpy.data.objects[ob_name])
        mesh = ob.data
        face = mesh.polygons[face_index]

        mat_obj = ob.matrix_world
        quat = get_face_orientation(mesh, face)
        quat.rotate(mat_obj)
        pos = mat_obj @ face.center
        origin = sse.add_point_3d(pos)
        nm = sse.add_normal_3d(quat)

        self.target = sse.add_workplane(origin, nm)
        ignore_hover(self.target)
<<<<<<< HEAD
        context.area.tag_redraw()  # Force re-draw of UI (Blender doesn't update after tool usage)
=======
        context.area.tag_redraw() # Force re-draw of UI (Blender doesn't update after tool usage)
>>>>>>> 3fb273c1
        return True


register, unregister = register_stateops_factory(
    (View3D_OT_slvs_add_workplane, View3D_OT_slvs_add_workplane_face)
)<|MERGE_RESOLUTION|>--- conflicted
+++ resolved
@@ -136,11 +136,7 @@
 
         self.target = sse.add_workplane(origin, nm)
         ignore_hover(self.target)
-<<<<<<< HEAD
-        context.area.tag_redraw()  # Force re-draw of UI (Blender doesn't update after tool usage)
-=======
         context.area.tag_redraw() # Force re-draw of UI (Blender doesn't update after tool usage)
->>>>>>> 3fb273c1
         return True
 
 
